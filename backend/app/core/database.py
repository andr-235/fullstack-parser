--- conflicted
+++ resolved
@@ -40,11 +40,8 @@
 def get_async_engine():
     """Получение асинхронного движка с кешированием."""
     return create_async_engine(
-<<<<<<< HEAD
         str(settings.database.url),
-=======
-        str(settings.database_url),
->>>>>>> c38c4675
+
         echo=settings.debug,
         pool_size=10,
         max_overflow=20,
