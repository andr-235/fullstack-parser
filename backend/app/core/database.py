"""
Database configuration для VK Comments Parser
"""

from functools import lru_cache
from typing import AsyncGenerator

from sqlalchemy import MetaData
from sqlalchemy.ext.asyncio import (
    AsyncSession,
    async_sessionmaker,
    create_async_engine,
)
from sqlalchemy.orm import DeclarativeBase

from app.core.config import settings

# Единая конвенция для именования индексов и ключей
# https://alembic.sqlalchemy.org/en/latest/naming.html
metadata = MetaData(
    naming_convention={
        "ix": "ix_%(column_0_label)s",
        "uq": "uq_%(table_name)s_%(column_0_name)s",
        "ck": "ck_%(table_name)s_%(constraint_name)s",
        "fk": "fk_%(table_name)s_%(column_0_name)s_%(referred_table_name)s",
        "pk": "pk_%(table_name)s",
    }
)


# Base class для моделей
class Base(DeclarativeBase):
    """Базовый класс для всех моделей SQLAlchemy."""

    metadata = metadata


# Глобальный асинхронный движок SQLAlchemy с оптимизированным connection pooling
@lru_cache(maxsize=1)
def get_async_engine():
    """Получение асинхронного движка с кешированием."""
    return create_async_engine(
        str(settings.database.url),
<<<<<<< HEAD

=======
>>>>>>> c825207f
        echo=settings.debug,
        pool_size=10,
        max_overflow=20,
        pool_pre_ping=True,
        pool_recycle=3600,
        connect_args={
            "server_settings": {"application_name": "vk_parser_backend"}
        },
    )


async_engine = get_async_engine()

# Фабрика асинхронных сессий с оптимизацией
AsyncSessionLocal = async_sessionmaker(
    bind=async_engine,
    class_=AsyncSession,
    expire_on_commit=False,
    autoflush=False,
)


async def get_db() -> AsyncGenerator[AsyncSession, None]:
    async with AsyncSessionLocal() as session:
        yield session


async def init_db() -> None:
    """Инициализация базы данных с оптимизацией."""
    try:
        # Проверяем подключение без создания таблиц
        async with async_engine.begin() as conn:
            await conn.execute("SELECT 1")

        # Создаем таблицы только если их нет (lazy creation)
        async with async_engine.begin() as conn:
            # Проверяем существование хотя бы одной таблицы
            result = await conn.execute(
                """
                SELECT EXISTS (
                    SELECT FROM information_schema.tables
                    WHERE table_schema = 'public'
                    AND table_name = 'vk_groups'
                )
            """
            )
            tables_exist = result.scalar()

            if not tables_exist:
                await conn.run_sync(Base.metadata.create_all)

    except Exception as e:
        # Логируем ошибку, но не падаем
        import logging

        logging.warning(f"Database initialization warning: {e}")
        # Продолжаем работу - таблицы могут быть созданы через миграции<|MERGE_RESOLUTION|>--- conflicted
+++ resolved
@@ -41,10 +41,6 @@
     """Получение асинхронного движка с кешированием."""
     return create_async_engine(
         str(settings.database.url),
-<<<<<<< HEAD
-
-=======
->>>>>>> c825207f
         echo=settings.debug,
         pool_size=10,
         max_overflow=20,
