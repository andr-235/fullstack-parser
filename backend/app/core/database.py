"""
Database configuration для VK Comments Parser
"""

from functools import lru_cache
from typing import AsyncGenerator

from sqlalchemy import MetaData, text
from sqlalchemy.ext.asyncio import (
    AsyncSession,
    async_sessionmaker,
    create_async_engine,
)
from sqlalchemy.orm import DeclarativeBase

from app.core.config import settings

# Единая конвенция для именования индексов и ключей
# https://alembic.sqlalchemy.org/en/latest/naming.html
metadata = MetaData(
    naming_convention={
        "ix": "ix_%(column_0_label)s",
        "uq": "uq_%(table_name)s_%(column_0_name)s",
        "ck": "ck_%(table_name)s_%(constraint_name)s",
        "fk": "fk_%(table_name)s_%(column_0_name)s_%(referred_table_name)s",
        "pk": "pk_%(table_name)s",
    }
)


# Base class для моделей
class Base(DeclarativeBase):
    """Базовый класс для всех моделей SQLAlchemy."""

    metadata = metadata


# Глобальный асинхронный движок SQLAlchemy с оптимизированным connection pooling
@lru_cache(maxsize=1)
def get_async_engine():
    """Получение асинхронного движка с кешированием."""
    return create_async_engine(
        str(settings.database.url),
        echo=settings.debug,
        pool_size=10,
        max_overflow=20,
        pool_pre_ping=True,
        pool_recycle=3600,
        connect_args={
            "server_settings": {"application_name": "vk_parser_backend"}
        },
    )


async_engine = get_async_engine()

# Фабрика асинхронных сессий с оптимизацией
AsyncSessionLocal = async_sessionmaker(
    bind=async_engine,
    class_=AsyncSession,
    expire_on_commit=False,
    autoflush=False,
)


async def get_db() -> AsyncGenerator[AsyncSession, None]:
    async with AsyncSessionLocal() as session:
        yield session


async def init_db() -> None:
    """Инициализация базы данных с оптимизацией и
    повторными попытками подключения.
    """
    import asyncio
    import logging

    max_retries = 10
    delay = 2  # секунд между попытками
    for attempt in range(1, max_retries + 1):
        try:
            # Проверяем подключение без создания таблиц
            async with async_engine.begin() as conn:
                await conn.execute(text("SELECT 1"))
            # Создаем таблицы только если их нет (lazy creation)
            async with async_engine.begin() as conn:
                result = await conn.execute(
<<<<<<< HEAD
                    text("""
                    SELECT EXISTS (SELECT FROM information_schema.tables
                    WHERE table_schema = 'public' AND table_name = 'vk_groups')
                    """)
=======
                    text(
                        """
                    SELECT EXISTS (SELECT FROM information_schema.tables
                    WHERE table_schema = 'public' AND table_name = 'vk_groups')
                    """
                    )
>>>>>>> 441a61f6
                )
                tables_exist = result.scalar()
                if not tables_exist:
                    await conn.run_sync(Base.metadata.create_all)
            break  # успех, выходим из цикла
        except Exception as e:
            logging.warning(
                f"Database initialization attempt {attempt} failed: {e}"
            )
            if attempt == max_retries:
                logging.error(
                    "Max retries reached. Could not connect to the database."
                )
                break
            await asyncio.sleep(delay)<|MERGE_RESOLUTION|>--- conflicted
+++ resolved
@@ -85,19 +85,12 @@
             # Создаем таблицы только если их нет (lazy creation)
             async with async_engine.begin() as conn:
                 result = await conn.execute(
-<<<<<<< HEAD
+
                     text("""
                     SELECT EXISTS (SELECT FROM information_schema.tables
                     WHERE table_schema = 'public' AND table_name = 'vk_groups')
                     """)
-=======
-                    text(
-                        """
-                    SELECT EXISTS (SELECT FROM information_schema.tables
-                    WHERE table_schema = 'public' AND table_name = 'vk_groups')
-                    """
-                    )
->>>>>>> 441a61f6
+
                 )
                 tables_exist = result.scalar()
                 if not tables_exist:
