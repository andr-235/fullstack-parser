"""
Конфигурация VK Comments Parser
"""

import json
import logging
from typing import Optional

from pydantic import ConfigDict, Field, PostgresDsn, field_validator
from pydantic_settings import BaseSettings

# Настройка логирования для отладки
logger = logging.getLogger(__name__)


class DatabaseSettings(BaseSettings):
    model_config = ConfigDict(extra="allow")

    user: str = Field(alias="DB_USER", default="postgres")
    password: str = Field(alias="DB_PASSWORD", default="postgres")
    host: str = Field(alias="DB_HOST", default="postgres")
    port: int = Field(alias="DB_PORT", default=5432)
    name: str = Field(alias="DB_NAME", default="vk_parser")
    url: Optional[PostgresDsn] = None

    @field_validator("url", mode="before")
    @classmethod
    def assemble_db_connection(cls, v, info):
        values = info.data
        if isinstance(v, str):
            return v
        return str(
            PostgresDsn.build(
                scheme="postgresql+asyncpg",
                username=values.get("user"),
                password=values.get("password"),
                host=values.get("host"),
                port=values.get("port"),
                path=values.get("name") or "",
            )
        )


class VKSettings(BaseSettings):
    model_config = ConfigDict(extra="allow")
    access_token: str = Field(default="stub_token", alias="VK_ACCESS_TOKEN")
    api_version: str = Field(default="5.131", alias="VK_API_VERSION")
    requests_per_second: int = Field(default=3, alias="VK_REQUESTS_PER_SECOND")


class MonitoringSettings(BaseSettings):
    model_config = ConfigDict(extra="allow")

    # Интервал запуска планировщика в секундах
    scheduler_interval_seconds: int = Field(
        default=300,
        alias="MONITORING_SCHEDULER_INTERVAL_SECONDS",  # 5 минут
    )

    # Максимальное количество групп для одновременного мониторинга
    max_concurrent_groups: int = Field(
        default=10, alias="MONITORING_MAX_CONCURRENT_GROUPS"
    )

    # Задержка между мониторингом групп в секундах
    group_delay_seconds: int = Field(
        default=1, alias="MONITORING_GROUP_DELAY_SECONDS"
    )

    # Включить автоматический запуск планировщика при старте приложения
    auto_start_scheduler: bool = Field(
        default=False, alias="MONITORING_AUTO_START_SCHEDULER"
    )


class Settings(BaseSettings):
    model_config = ConfigDict(extra="allow")

    app_name: str = "VK Comments Parser"
    debug: bool = Field(default=False)
    api_v1_str: str = "/api/v1"
    cors_origins: str = Field(
        default="http://localhost:3000,http://127.0.0.1:3000",
        alias="CORS_ORIGINS",
    )
    database: DatabaseSettings = DatabaseSettings()
<<<<<<< HEAD
    redis_url: Optional[str] = Field(default="redis://redis:6379/0", alias="REDIS_URL")
=======
    redis_url: Optional[str] = Field(
        default="redis://redis:6379/0", alias="REDIS_URL"
    )
>>>>>>> 441a61f6
    vk: VKSettings = VKSettings()
    monitoring: MonitoringSettings = MonitoringSettings()
    log_level: str = Field(default="INFO", alias="LOG_LEVEL")

<<<<<<< HEAD


=======
>>>>>>> 441a61f6
    def get_cors_origins(self) -> list[str]:
        """Парсит CORS_ORIGINS из строки в список"""
        try:
            if not self.cors_origins:
                return ["http://localhost:3000", "http://127.0.0.1:3000"]

            # Пробуем парсить как JSON
<<<<<<< HEAD
            if self.cors_origins.startswith("[") and self.cors_origins.endswith("]"):
                try:
                    parsed = json.loads(self.cors_origins)
                    if isinstance(parsed, list):
                        return [str(origin).strip() for origin in parsed if origin]
=======
            if self.cors_origins.startswith(
                "["
            ) and self.cors_origins.endswith("]"):
                try:
                    parsed = json.loads(self.cors_origins)
                    if isinstance(parsed, list):
                        return [
                            str(origin).strip() for origin in parsed if origin
                        ]
>>>>>>> 441a61f6
                except (json.JSONDecodeError, ValueError, TypeError):
                    pass

            # Парсим как строку с запятыми
            origins = [
<<<<<<< HEAD
                origin.strip() for origin in self.cors_origins.split(",") if origin.strip()
            ]
            return origins if origins else ["http://localhost:3000", "http://127.0.0.1:3000"]
=======
                origin.strip()
                for origin in self.cors_origins.split(",")
                if origin.strip()
            ]
            return (
                origins
                if origins
                else ["http://localhost:3000", "http://127.0.0.1:3000"]
            )
>>>>>>> 441a61f6

        except Exception:
            # В случае любой ошибки возвращаем дефолт
            return ["http://localhost:3000", "http://127.0.0.1:3000"]


# Глобальный объект настроек
try:
    settings = Settings()
<<<<<<< HEAD
    logger.info(f"Settings initialized successfully. CORS_ORIGINS: {settings.cors_origins}")
=======
    logger.info(
        f"Settings initialized successfully. CORS_ORIGINS: {settings.cors_origins}"
    )
>>>>>>> 441a61f6
except Exception as e:
    logger.error(f"Failed to initialize settings: {e}")
    raise<|MERGE_RESOLUTION|>--- conflicted
+++ resolved
@@ -84,22 +84,12 @@
         alias="CORS_ORIGINS",
     )
     database: DatabaseSettings = DatabaseSettings()
-<<<<<<< HEAD
     redis_url: Optional[str] = Field(default="redis://redis:6379/0", alias="REDIS_URL")
-=======
-    redis_url: Optional[str] = Field(
-        default="redis://redis:6379/0", alias="REDIS_URL"
-    )
->>>>>>> 441a61f6
     vk: VKSettings = VKSettings()
     monitoring: MonitoringSettings = MonitoringSettings()
     log_level: str = Field(default="INFO", alias="LOG_LEVEL")
 
-<<<<<<< HEAD
 
-
-=======
->>>>>>> 441a61f6
     def get_cors_origins(self) -> list[str]:
         """Парсит CORS_ORIGINS из строки в список"""
         try:
@@ -107,43 +97,21 @@
                 return ["http://localhost:3000", "http://127.0.0.1:3000"]
 
             # Пробуем парсить как JSON
-<<<<<<< HEAD
             if self.cors_origins.startswith("[") and self.cors_origins.endswith("]"):
                 try:
                     parsed = json.loads(self.cors_origins)
                     if isinstance(parsed, list):
                         return [str(origin).strip() for origin in parsed if origin]
-=======
-            if self.cors_origins.startswith(
-                "["
-            ) and self.cors_origins.endswith("]"):
-                try:
-                    parsed = json.loads(self.cors_origins)
-                    if isinstance(parsed, list):
-                        return [
-                            str(origin).strip() for origin in parsed if origin
-                        ]
->>>>>>> 441a61f6
+
                 except (json.JSONDecodeError, ValueError, TypeError):
                     pass
 
             # Парсим как строку с запятыми
             origins = [
-<<<<<<< HEAD
                 origin.strip() for origin in self.cors_origins.split(",") if origin.strip()
             ]
             return origins if origins else ["http://localhost:3000", "http://127.0.0.1:3000"]
-=======
-                origin.strip()
-                for origin in self.cors_origins.split(",")
-                if origin.strip()
-            ]
-            return (
-                origins
-                if origins
-                else ["http://localhost:3000", "http://127.0.0.1:3000"]
-            )
->>>>>>> 441a61f6
+
 
         except Exception:
             # В случае любой ошибки возвращаем дефолт
@@ -153,13 +121,9 @@
 # Глобальный объект настроек
 try:
     settings = Settings()
-<<<<<<< HEAD
+
     logger.info(f"Settings initialized successfully. CORS_ORIGINS: {settings.cors_origins}")
-=======
-    logger.info(
-        f"Settings initialized successfully. CORS_ORIGINS: {settings.cors_origins}"
-    )
->>>>>>> 441a61f6
+
 except Exception as e:
     logger.error(f"Failed to initialize settings: {e}")
     raise