import os
from pathlib import Path

from arq.connections import RedisSettings

from app.workers.arq_tasks import run_monitoring_cycle, run_parsing_task

# Загружаем переменные окружения из .env.dev если находимся в dev режиме
if os.getenv("ENV") == "development":
    env_file = Path(__file__).parent.parent.parent.parent / ".env.dev"
    if env_file.exists():
        with open(env_file) as f:
            for line in f:
                line = line.strip()
                if line and not line.startswith("#") and "=" in line:
                    key, value = line.split("=", 1)
                    if key not in os.environ:
                        os.environ[key] = value


class WorkerSettings:
    functions = [run_parsing_task, run_monitoring_cycle]
    redis_settings = RedisSettings.from_dsn(
        os.environ.get("REDIS_URL", "redis://redis:6379/0")
    )
    # Ограничения для предотвращения высокого потребления CPU
<<<<<<< HEAD
    max_jobs = int(os.environ.get("ARQ_MAX_JOBS", 1))  # Максимум 1 задача одновременно
    job_timeout = int(os.environ.get("ARQ_JOB_TIMEOUT", 300))  # Таймаут задачи 5 минут
    keep_result = int(os.environ.get("ARQ_KEEP_RESULT", 60))  # Хранить результат 1 минуту
    poll_delay = float(os.environ.get("ARQ_POLL_DELAY", 1.0))  # Задержка между проверками задач
    max_tries = int(os.environ.get("ARQ_MAX_TRIES", 3))  # Максимум 3 попытки для задачи
=======
    max_jobs = int(
        os.environ.get("ARQ_MAX_JOBS", 1)
    )  # Максимум 1 задача одновременно
    job_timeout = int(
        os.environ.get("ARQ_JOB_TIMEOUT", 300)
    )  # Таймаут задачи 5 минут
    keep_result = int(
        os.environ.get("ARQ_KEEP_RESULT", 60)
    )  # Хранить результат 1 минуту
    poll_delay = float(
        os.environ.get("ARQ_POLL_DELAY", 1.0)
    )  # Задержка между проверками задач
    max_tries = int(
        os.environ.get("ARQ_MAX_TRIES", 3)
    )  # Максимум 3 попытки для задачи
>>>>>>> 441a61f6
<|MERGE_RESOLUTION|>--- conflicted
+++ resolved
@@ -24,26 +24,9 @@
         os.environ.get("REDIS_URL", "redis://redis:6379/0")
     )
     # Ограничения для предотвращения высокого потребления CPU
-<<<<<<< HEAD
+
     max_jobs = int(os.environ.get("ARQ_MAX_JOBS", 1))  # Максимум 1 задача одновременно
     job_timeout = int(os.environ.get("ARQ_JOB_TIMEOUT", 300))  # Таймаут задачи 5 минут
     keep_result = int(os.environ.get("ARQ_KEEP_RESULT", 60))  # Хранить результат 1 минуту
     poll_delay = float(os.environ.get("ARQ_POLL_DELAY", 1.0))  # Задержка между проверками задач
     max_tries = int(os.environ.get("ARQ_MAX_TRIES", 3))  # Максимум 3 попытки для задачи
-=======
-    max_jobs = int(
-        os.environ.get("ARQ_MAX_JOBS", 1)
-    )  # Максимум 1 задача одновременно
-    job_timeout = int(
-        os.environ.get("ARQ_JOB_TIMEOUT", 300)
-    )  # Таймаут задачи 5 минут
-    keep_result = int(
-        os.environ.get("ARQ_KEEP_RESULT", 60)
-    )  # Хранить результат 1 минуту
-    poll_delay = float(
-        os.environ.get("ARQ_POLL_DELAY", 1.0)
-    )  # Задержка между проверками задач
-    max_tries = int(
-        os.environ.get("ARQ_MAX_TRIES", 3)
-    )  # Максимум 3 попытки для задачи
->>>>>>> 441a61f6
