--- conflicted
+++ resolved
@@ -347,11 +347,7 @@
         if vk_id is None:
             logger.error(f"Post data missing 'id' field: {post_data}")
             raise ValueError("Post data missing required 'id' field")
-<<<<<<< HEAD
-            
-=======
-
->>>>>>> 441a61f6
+
         result = await self.db.execute(
             select(VKPost).where(
                 VKPost.vk_id == vk_id, VKPost.group_id == group.id
