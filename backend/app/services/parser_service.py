"""
Parser Service для обработки комментариев и поиска ключевых слов
"""

import asyncio
import functools
import logging
import re
from datetime import datetime, timezone
from typing import Callable, Coroutine, List, Optional, Tuple

from app.models.comment_keyword_match import CommentKeywordMatch
from app.models.keyword import Keyword
from app.models.vk_comment import VKComment
from app.models.vk_group import VKGroup
from app.models.vk_post import VKPost
from app.schemas.parser import ParseStats
from app.services.vkbottle_service import VKBottleService
from sqlalchemy import select
from sqlalchemy.ext.asyncio import AsyncSession

logger = logging.getLogger(__name__)

ProgressCallback = Callable[[float], Coroutine[None, None, None]]


class ParserService:
    """Сервис для парсинга постов и комментариев VK"""

    def __init__(self, db: AsyncSession, vk_service: VKBottleService):
        self.db = db
        self.vk_service = vk_service

    async def parse_group_posts(
        self,
        group_id: int,
        max_posts_count: Optional[int] = None,
        force_reparse: bool = False,
        progress_callback: Optional[ProgressCallback] = None,
        task_id: Optional[str] = None,
    ) -> ParseStats:
        """
        Парсит посты группы, их комментарии и ищет ключевые слова.

        Args:
            group_id: ID группы в нашей БД.
            max_posts_count: Максимальное количество постов для обработки.
            force_reparse: Принудительно перепарсить уже обработанные посты.
            progress_callback: Функция обратного вызова для обновления прогресса.
            task_id: Идентификатор задачи для dashboard (опционально)

        Returns:
            Статистика парсинга.
        """
        if task_id:
            logger.info(f"[PARSER] Старт парсинга с task_id={task_id}")
        start_time = datetime.now(timezone.utc)
        group = await self._get_group(group_id)
        if not group or not group.is_active:
            logger.warning(f"Группа {group_id} не найдена или неактивна.")
            return ParseStats(duration_seconds=0)

        logger.info(f"Начинаем парсинг группы {group.name} (VK ID: {group.vk_id})")
        stats = ParseStats(duration_seconds=0)
        keywords = await self._get_active_keywords()
        if not keywords:
            logger.warning("Нет активных ключевых слов для поиска.")
            return stats

        logger.info(f"Используем {len(keywords)} ключевых слов для поиска.")
        posts_limit = max_posts_count or group.max_posts_to_check
        posts = await self.vk_service.get_group_posts(group.vk_id, count=posts_limit)

        total_posts = len(posts)
        for i, post_data in enumerate(posts):
            try:
                post = await self._get_or_create_post(group, post_data)
                # ОТЛАДКА: временно отключаю фильтрацию по parsed_at/updated_at
                # if (
                #     not force_reparse
                #     and post.parsed_at
                #     and post.updated_at
                #     and post.parsed_at > post.updated_at
                # ):
                #     continue

                comments_count = self._get_nested_count(post_data, "comments")
                if comments_count > 0:
                    comment_stats = await self._parse_post_comments(
                        post, keywords, force_reparse
                    )
                    stats.comments_found += comment_stats["total"]
                    stats.comments_with_keywords += comment_stats["with_keywords"]
                    stats.new_comments += comment_stats["new"]
                    stats.keyword_matches += comment_stats["matches"]

                setattr(post, "is_parsed", True)
                setattr(
                    post, "parsed_at", datetime.now(timezone.utc).replace(tzinfo=None)
                )
                stats.posts_processed += 1
                if progress_callback:
                    progress = (i + 1) / total_posts
                    await progress_callback(progress)

                await asyncio.sleep(0.1)
            except Exception as e:
                post_id = getattr(post_data, "id", None)
                logger.error(
                    f"Ошибка обработки поста {post_id}: {e}",
                    exc_info=True,
                )
                continue

        await self._update_group_stats(group, stats)
        stats.duration_seconds = (
            datetime.now(timezone.utc) - start_time
        ).total_seconds()
        logger.info(f"Парсинг группы {group.name} завершён. Статистика: {stats}")
        return stats

    def _get_nested_count(self, data, key: str) -> int:
        """
        Безопасно извлекает значение 'count' из вложенного объекта или словаря.
        API VK может возвращать как объект {'count': X}, так и просто X, либо объект VKBottle.
        """
        value = getattr(data, key, None)
        if value is None and isinstance(data, dict):
            value = data.get(key, {})
        if isinstance(value, dict):
            return value.get("count", 0)
        if hasattr(value, "count"):
            return getattr(value, "count", 0)
        if isinstance(value, int):
            return value
        return 0

    async def _get_group(self, group_id: int) -> Optional[VKGroup]:
        result = await self.db.execute(select(VKGroup).where(VKGroup.id == group_id))
        return result.scalar_one_or_none()

    async def _get_active_keywords(self) -> List[Keyword]:
        result = await self.db.execute(select(Keyword).where(Keyword.is_active))
        return list(result.scalars().all())

    async def _get_or_create_post(self, group: VKGroup, post_data) -> VKPost:
        # Теперь post_data может быть объектом VKBottle, а не dict
        vk_id = getattr(post_data, "id", None)
        result = await self.db.execute(select(VKPost).where(VKPost.vk_id == vk_id))
        post = result.scalar_one_or_none()
        if post:
            for field in [
                "likes_count",
                "reposts_count",
                "comments_count",
                "views_count",
            ]:
                # Для likes, reposts, comments, views — пробуем получить через атрибут, если нет — 0
                setattr(
                    post,
                    field,
                    self._get_nested_count(
                        post_data, field[:-6] if field.endswith("_count") else field
                    ),
                )
            date_value = getattr(post_data, "date", None)
            if isinstance(date_value, datetime):
                setattr(post, "updated_at", date_value.replace(tzinfo=None))
            elif isinstance(date_value, (int, float)):
                setattr(
                    post,
                    "updated_at",
                    datetime.fromtimestamp(date_value, tz=timezone.utc).replace(
                        tzinfo=None
                    ),
                )
            else:
                logger.warning(
                    f"Неожиданный тип даты: {type(date_value)} — {date_value}"
                )
                setattr(post, "updated_at", None)
            return post

        date_value = getattr(post_data, "date", None)
        if isinstance(date_value, datetime):
            published_at = date_value.replace(tzinfo=None)
            updated_at = date_value.replace(tzinfo=None)
        elif isinstance(date_value, (int, float)):
            published_at = datetime.fromtimestamp(date_value, tz=timezone.utc).replace(
                tzinfo=None
            )
            updated_at = datetime.fromtimestamp(date_value, tz=timezone.utc)
            updated_at = updated_at.replace(tzinfo=None)
        else:
            logger.warning(f"Неожиданный тип даты: {type(date_value)} — {date_value}")
            published_at = None
            updated_at = None

        new_post = VKPost(
            vk_id=getattr(post_data, "id", None),
            vk_owner_id=getattr(post_data, "owner_id", None),
            group_id=group.id,
            text=getattr(post_data, "text", ""),
            likes_count=self._get_nested_count(post_data, "likes"),
            reposts_count=self._get_nested_count(post_data, "reposts"),
            comments_count=self._get_nested_count(post_data, "comments"),
            views_count=self._get_nested_count(post_data, "views"),
            published_at=published_at,
            updated_at=updated_at,
        )
        self.db.add(new_post)
        await self.db.flush()
        return new_post

    async def _parse_post_comments(
        self, post: VKPost, keywords: list[Keyword], force_reparse: bool = False
    ) -> dict[str, int]:
        stats = {"total": 0, "with_keywords": 0, "new": 0, "matches": 0}
        owner_id = getattr(post.group, "vk_id", None)
        post_id = getattr(post, "vk_id", None)
        if owner_id is None or post_id is None:
            logger.warning(f"owner_id или post_id не определены для поста! post={post}")
            return stats
        comments = await self.vk_service.get_post_comments(
            owner_id=int(owner_id), post_id=int(post_id)
        )
        stats["total"] = len(comments)

        for comment_data in comments:
            try:
                if not force_reparse:
                    comment_vk_id = getattr(comment_data, "id", None)
                    existing = await self.db.execute(
                        select(VKComment).where(VKComment.vk_id == comment_vk_id)
                    )
                    if existing.scalar_one_or_none():
                        continue

                text = getattr(comment_data, "text", "")
                matches = self._find_keywords_in_text(text, keywords)
                if matches:
                    await self._save_comment(post, comment_data, matches)
                    stats["with_keywords"] += 1
                    stats["matches"] += len(matches)
                stats["new"] += 1
            except Exception as e:
                comment_id = getattr(comment_data, "id", None)
                logger.error(
                    f"Ошибка обработки комментария {comment_id}: {e}",
                    exc_info=True,
                )
                continue
        return stats

    def _find_keywords_in_text(
        self, text: str, keywords: list[Keyword]
    ) -> list[tuple[Keyword, str, int]]:
        matches: List[Tuple[Keyword, str, int]] = []
        text_lower = text.lower()
        for keyword in keywords:
            search_text = text if keyword.is_case_sensitive else text_lower
            search_word = (
                keyword.word if keyword.is_case_sensitive else keyword.word.lower()
            )
            if keyword.is_whole_word:
                pattern = r"\\b" + re.escape(search_word) + r"\\b"
                flags = re.IGNORECASE if not keyword.is_case_sensitive else 0
                for match in re.finditer(pattern, search_text, flags):
                    matches.append((keyword, match.group(0), match.start()))
            else:
                pos = search_text.find(search_word, 0)
                while pos != -1:
                    matches.append((keyword, search_word, pos))
                    pos = search_text.find(search_word, pos + 1)
        return matches

    async def _get_author_info(self, author_id: int) -> tuple[str, str, str]:
        self.vk_service.logger.info(f"Получаю данные об авторе VK: {author_id}")
        if author_id is None:
            return None, None, None
        if author_id > 0:
            users = await self.vk_service.api.users.get(
                user_ids=[author_id], fields=["screen_name", "photo_100"]
            )
            if users:
                user = users[0]
                name = f"{user.first_name} {user.last_name}"
                screen_name = getattr(user, "screen_name", None)
                photo_url = getattr(user, "photo_100", None)
                self.vk_service.logger.info(
                    f"User info: {name}, {screen_name}, {photo_url}"
                )
                return name, screen_name, photo_url
        else:
            group_id = abs(author_id)
            groups = await self.vk_service.api.groups.get_by_id(
                group_ids=[group_id], fields=["screen_name", "photo_100"]
            )
            if groups:
                group = groups[0]
                name = group.name
                screen_name = getattr(group, "screen_name", None)
                photo_url = getattr(group, "photo_100", None)
                self.vk_service.logger.info(
                    f"Group info: {name}, {screen_name}, {photo_url}"
                )
                return name, screen_name, photo_url
        self.vk_service.logger.warning(
            f"Не удалось получить данные об авторе VK: {author_id}"
        )
        return None, None, None

    async def _save_comment(
        self, post: VKPost, comment_data, matches: list
    ) -> VKComment:
        author_id = getattr(comment_data, "from_id", None)
        author_name, author_screen_name, author_photo_url = await self._get_author_info(
            author_id
        )
        new_comment = VKComment(
            vk_id=getattr(comment_data, "id", None),
            post_id=post.id,
            text=getattr(comment_data, "text", ""),
            published_at=datetime.fromtimestamp(
                getattr(comment_data, "date", 0), tz=timezone.utc
            ).replace(tzinfo=None),
<<<<<<< HEAD
            author_id=author_id,
            author_name=author_name,
            author_screen_name=author_screen_name,
            author_photo_url=author_photo_url,
            is_processed=True,
            matched_keywords_count=len(matches),
            processed_at=(datetime.now(timezone.utc).replace(tzinfo=None)),
=======
            author_id=getattr(comment_data, "from_id", None),
            is_processed=True,
            matched_keywords_count=len(matches),
            processed_at=datetime.now(timezone.utc),
>>>>>>> 6fb29aee
        )
        self.db.add(new_comment)
        await self.db.flush()

        for keyword, matched_text, position in matches:
            match = CommentKeywordMatch(
                comment_id=new_comment.id,
                keyword_id=keyword.id,
                matched_text=matched_text,
                match_position=position,
                found_at=datetime.now(timezone.utc),
            )
            self.db.add(match)

        await self.db.flush()
        return new_comment

    async def _update_group_stats(self, group: VKGroup, stats: ParseStats) -> None:
        group.last_parsed_at = datetime.now(timezone.utc).replace(tzinfo=None)
        group.total_posts_parsed += stats.posts_processed
        group.total_comments_found += stats.comments_found
        await self.db.commit()

    async def parse_group_comments(
        self, group_id: int, max_posts: Optional[int] = None
    ) -> dict[str, int]:
        """
        [DEPRECATED] Парсинг комментариев группы
        """
        logger.warning(
            "Метод parse_group_comments устарел. " "Используйте parse_group_posts."
        )
        stats = await self.parse_group_posts(group_id, max_posts_count=max_posts)
        return stats.model_dump()

    async def get_parsing_status(self, task_id: str) -> dict:
        """Получить статус задачи парсинга."""
        # Убрать обращение к self.redis_manager, если его нет
        logger.warning(
            "redis_manager не определён в ParserService. Возвращаю пустой статус."
        )
        return {}

    async def run_parser_for_all_groups(self) -> dict:
        return {}<|MERGE_RESOLUTION|>--- conflicted
+++ resolved
@@ -324,7 +324,6 @@
             published_at=datetime.fromtimestamp(
                 getattr(comment_data, "date", 0), tz=timezone.utc
             ).replace(tzinfo=None),
-<<<<<<< HEAD
             author_id=author_id,
             author_name=author_name,
             author_screen_name=author_screen_name,
@@ -332,12 +331,6 @@
             is_processed=True,
             matched_keywords_count=len(matches),
             processed_at=(datetime.now(timezone.utc).replace(tzinfo=None)),
-=======
-            author_id=getattr(comment_data, "from_id", None),
-            is_processed=True,
-            matched_keywords_count=len(matches),
-            processed_at=datetime.now(timezone.utc),
->>>>>>> 6fb29aee
         )
         self.db.add(new_comment)
         await self.db.flush()
@@ -382,4 +375,5 @@
         return {}
 
     async def run_parser_for_all_groups(self) -> dict:
-        return {}+        return {}
+      