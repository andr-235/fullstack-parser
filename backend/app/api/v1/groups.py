--- conflicted
+++ resolved
@@ -8,8 +8,8 @@
 from fastapi import APIRouter, Depends, HTTPException, status
 from sqlalchemy import func, select
 from sqlalchemy.ext.asyncio import AsyncSession
+
 from app.core.config import settings
-
 from app.core.database import get_db
 from app.models import VKGroup
 from app.schemas.base import PaginatedResponse, PaginationParams
@@ -23,6 +23,7 @@
 # from app.core.config import settings  # Удалено как неиспользуемое
 # from app.services.vkbottle_service import VKBottleService  # Удалено как неиспользуемое
 from app.services.group_service import group_service
+from app.services.vkbottle_service import VKBottleService
 
 router = APIRouter(tags=["Groups"])
 
@@ -45,11 +46,10 @@
     group_data: VKGroupCreate,
     db: AsyncSession = Depends(get_db),
 ) -> VKGroupRead:
-    """Добавить новую VK группу для мониторинга"""
-<<<<<<< HEAD
-    group = await group_service.create_group_with_vk(db, group_data)
-    return VKGroupRead.model_validate(group)
-=======
+    """
+
+    Добавить новую VK группу для мониторинга
+    """
     screen_name = _extract_screen_name(group_data.vk_id_or_screen_name)
     if not screen_name:
         raise HTTPException(
@@ -70,7 +70,9 @@
 
     # Проверка на существование группы в БД (case-insensitive)
     existing_group_result = await db.execute(
-        select(VKGroup).where(func.lower(VKGroup.screen_name) == screen_name.lower())
+        select(VKGroup).where(
+            func.lower(VKGroup.screen_name) == screen_name.lower()
+        )
     )
     existing_group = existing_group_result.scalar_one_or_none()
     if existing_group:
@@ -82,7 +84,9 @@
     # TODO: Перенести логику в сервис
     # Фильтрация только нужных полей для VKGroup
     vk_group_fields = {c.name for c in VKGroup.__table__.columns}
-    filtered_data = {k: v for k, v in vk_group_data.items() if k in vk_group_fields}
+    filtered_data = {
+        k: v for k, v in vk_group_data.items() if k in vk_group_fields
+    }
     # Маппинг id -> vk_id
     if "id" in vk_group_data:
         filtered_data["vk_id"] = vk_group_data["id"]
@@ -92,7 +96,6 @@
     await db.refresh(new_group)
 
     return VKGroupRead.model_validate(new_group)
->>>>>>> 58bf664f
 
 
 @router.get("/", response_model=PaginatedResponse[VKGroupRead])
