"""
Агрегирующий роутер для API v1 (экспортируется как api_router)
"""

from fastapi import APIRouter

from app.api.v1 import comments, groups, health, keywords, parser, stats

<<<<<<< HEAD
api_router = APIRouter()
=======
api_router = APIRouter()

api_router.include_router(health.router, prefix="/health", tags=["Health"])
api_router.include_router(
    comments.router, prefix="/comments", tags=["Comments"]
)
api_router.include_router(groups.router, prefix="/groups", tags=["Groups"])
api_router.include_router(
    keywords.router, prefix="/keywords", tags=["Keywords"]
)
api_router.include_router(parser.router, prefix="/parser", tags=["Parser"])
api_router.include_router(stats.router, prefix="/stats", tags=["Stats"])


@api_router.get("/", tags=["Info"])
async def api_info() -> dict[str, str | dict[str, str]]:
    """Информация об API v1"""
    return {
        "service": "VK Comments Parser API",
        "version": "1.0.0",
        "endpoints": {
            "comments": "/comments - Найденные комментарии",
            "groups": "/groups - Управление VK группами",
            "keywords": "/keywords - Управление ключевыми словами",
            "parser": "/parser - Парсинг и поиск комментариев",
            "stats": "/stats - Статистика системы",
            "health": "/health - Состояние сервиса",
        },
    }
>>>>>>> c825207f
<|MERGE_RESOLUTION|>--- conflicted
+++ resolved
@@ -6,9 +6,6 @@
 
 from app.api.v1 import comments, groups, health, keywords, parser, stats
 
-<<<<<<< HEAD
-api_router = APIRouter()
-=======
 api_router = APIRouter()
 
 api_router.include_router(health.router, prefix="/health", tags=["Health"])
@@ -37,5 +34,4 @@
             "stats": "/stats - Статистика системы",
             "health": "/health - Состояние сервиса",
         },
-    }
->>>>>>> c825207f
+    }