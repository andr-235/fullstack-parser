--- conflicted
+++ resolved
@@ -1,15 +1,3 @@
-<<<<<<< HEAD
-FROM node:20-alpine as builder
-WORKDIR /app
-COPY package*.json ./
-RUN npm install
-COPY . .
-RUN npm run build
-
-FROM nginx:alpine as runner
-COPY --from=builder /app/dist /usr/share/nginx/html
-COPY nginx.conf /etc/nginx/conf.d/default.conf
-=======
 FROM oven/bun:1.1.0-alpine as builder
 WORKDIR /app
 COPY package*.json ./
@@ -18,5 +6,4 @@
 RUN bun run build
 
 FROM nginx:alpine as runner
-COPY --from=builder /app/dist /usr/share/nginx/html
->>>>>>> 0ab59c97
+COPY --from=builder /app/dist /usr/share/nginx/html