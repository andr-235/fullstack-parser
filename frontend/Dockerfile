# syntax=docker/dockerfile:1.6

# Stage 1: Builder
FROM node:20-alpine AS builder
WORKDIR /app

# Build args
ARG NEXT_PUBLIC_API_URL
ENV NEXT_PUBLIC_API_URL=$NEXT_PUBLIC_API_URL
ENV DOCKER=true

# Устанавливаем pnpm той же версии, что и локально
RUN npm install -g pnpm@10.12.4

# Копируем только package.json и pnpm-lock.yaml для layer caching
COPY package.json pnpm-lock.yaml ./

# Устанавливаем зависимости
RUN pnpm install --frozen-lockfile

# Копируем исходники (исключая тесты, .git и т.д.)
COPY . .

# Собираем проект (standalone)
RUN pnpm build

# Stage 2: Production
FROM node:20-alpine3.18 AS production
WORKDIR /app

# Устанавливаем wget для healthcheck
RUN apk update && apk add --no-cache wget && rm -rf /var/cache/apk/*

# Создаём non-root пользователя
RUN addgroup -g 1001 -S nodejs && adduser -S nextjs -u 1001

# Копируем standalone-вывод, статику и public из builder
COPY --from=builder --chown=nextjs:nodejs /app/.next/standalone ./
COPY --from=builder --chown=nextjs:nodejs /app/.next/static ./.next/static

# Устанавливаем curl для healthcheck (после COPY)
RUN apk update && apk add --no-cache curl && rm -rf /var/cache/apk/*

# Устанавливаем переменные окружения
ENV NODE_ENV=production

# Устанавливаем переменные окружения
ENV NODE_ENV=production

USER nextjs

EXPOSE 3000

# Добавляем healthcheck
HEALTHCHECK --interval=30s --timeout=10s --start-period=30s --retries=3 \
    CMD wget --spider -q http://localhost:3000 || exit 1

<<<<<<< HEAD
# Запуск standalone-сервера
=======
>>>>>>> dd752982
CMD ["node", "server.js"] <|MERGE_RESOLUTION|>--- conflicted
+++ resolved
@@ -38,12 +38,6 @@
 COPY --from=builder --chown=nextjs:nodejs /app/.next/standalone ./
 COPY --from=builder --chown=nextjs:nodejs /app/.next/static ./.next/static
 
-# Устанавливаем curl для healthcheck (после COPY)
-RUN apk update && apk add --no-cache curl && rm -rf /var/cache/apk/*
-
-# Устанавливаем переменные окружения
-ENV NODE_ENV=production
-
 # Устанавливаем переменные окружения
 ENV NODE_ENV=production
 
@@ -55,8 +49,5 @@
 HEALTHCHECK --interval=30s --timeout=10s --start-period=30s --retries=3 \
     CMD wget --spider -q http://localhost:3000 || exit 1
 
-<<<<<<< HEAD
 # Запуск standalone-сервера
-=======
->>>>>>> dd752982
 CMD ["node", "server.js"] 