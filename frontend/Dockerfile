# syntax=docker/dockerfile:1.6

# Stage 1: Builder
FROM node:20-alpine AS builder
WORKDIR /app

# Build args
ARG NEXT_PUBLIC_API_URL
ENV NEXT_PUBLIC_API_URL=$NEXT_PUBLIC_API_URL
ENV DOCKER=true

# Устанавливаем pnpm той же версии, что и локально
RUN npm install -g pnpm@10.12.4

# Копируем только package.json и pnpm-lock.yaml для layer caching
COPY package.json pnpm-lock.yaml ./

# Устанавливаем зависимости
RUN pnpm install --frozen-lockfile

# Копируем исходники (исключая тесты, .git и т.д.)
COPY . .

# Собираем проект (standalone)
RUN pnpm build

# Stage 2: Production
FROM node:20-alpine3.18 AS production
WORKDIR /app

# Создаём non-root пользователя
RUN addgroup -g 1001 -S nodejs && adduser -S nextjs -u 1001

# Копируем standalone-вывод, статику и public из builder
COPY --from=builder --chown=nextjs:nodejs /app/.next/standalone ./
COPY --from=builder --chown=nextjs:nodejs /app/.next/static ./.next/static

# Устанавливаем curl для healthcheck (после COPY)
RUN apk update && apk add --no-cache curl && rm -rf /var/cache/apk/*

# Устанавливаем переменные окружения
ENV NODE_ENV=production

# Устанавливаем переменные окружения
ENV NODE_ENV=production

USER nextjs

EXPOSE 3000

# Добавляем healthcheck
HEALTHCHECK --interval=30s --timeout=10s --start-period=30s --retries=3 \
    CMD curl -f http://localhost:3000 || exit 1

# Запуск standalone-сервера
<<<<<<< HEAD
CMD ["node", "server.js"] 
=======
CMD ["pnpm", "start"] 
>>>>>>> a0ee0b4b
<|MERGE_RESOLUTION|>--- conflicted
+++ resolved
@@ -52,9 +52,4 @@
 HEALTHCHECK --interval=30s --timeout=10s --start-period=30s --retries=3 \
     CMD curl -f http://localhost:3000 || exit 1
 
-# Запуск standalone-сервера
-<<<<<<< HEAD
 CMD ["node", "server.js"] 
-=======
-CMD ["pnpm", "start"] 
->>>>>>> a0ee0b4b
