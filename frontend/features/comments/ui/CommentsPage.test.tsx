--- conflicted
+++ resolved
@@ -111,15 +111,11 @@
   it('должна рендериться без ошибок', () => {
     renderWithProviders(<CommentsPage />)
     expect(
-<<<<<<< HEAD
       screen.getByRole('heading', {
         name: /Фильтры комментариев/i,
         level: 1,
       }) as unknown as HTMLElement
-=======
-      screen.getByRole('heading', { name: /Фильтры комментариев/i, level: 1 })
-      // @ts-expect-error jest-dom matcher
->>>>>>> 6c71573a
+
     ).toBeInTheDocument()
   })
 
@@ -130,17 +126,12 @@
       isFetching: true,
       isFetchingNextPage: false,
     })
-<<<<<<< HEAD
     await act(async () => {
       renderWithProviders(<CommentsPage />)
     })
     expect(
       screen.getByRole('status') as unknown as HTMLElement
     ).toBeInTheDocument()
-=======
-    renderWithProviders(<CommentsPage />)
-    expect(screen.getByRole('status') as any).toBeInTheDocument()
->>>>>>> 6c71573a
   })
 
   it('должна показывать сообщение об ошибке', async () => {
@@ -149,18 +140,12 @@
       data: { pages: [], pageParams: [] },
       isLoading: false,
       error,
-    })
-<<<<<<< HEAD
+    })D
     await act(async () => {
       renderWithProviders(<CommentsPage />)
     })
     expect(
       screen.getByText(`Ошибка: ${error.message}`) as unknown as HTMLElement
-=======
-    renderWithProviders(<CommentsPage />)
-    expect(
-      screen.getByText(`Ошибка: ${error.message}`) as any
->>>>>>> 6c71573a
     ).toBeInTheDocument()
   })
 
@@ -183,7 +168,6 @@
       isLoading: false,
       error: null,
     })
-<<<<<<< HEAD
     await act(async () => {
       renderWithProviders(<CommentsPage />)
     })
@@ -201,20 +185,6 @@
     })
     expect(
       screen.getByText('Комментарии не найдены.') as unknown as HTMLElement
-=======
-
-    renderWithProviders(<CommentsPage />)
-    expect(
-      screen.getByText('This is a test comment') as any
-    ).toBeInTheDocument()
-    expect(screen.getByText('Another test comment') as any).toBeInTheDocument()
-  })
-
-  it('должна показывать сообщение, когда комментарии не найдены', () => {
-    renderWithProviders(<CommentsPage />)
-    expect(
-      screen.getByText('Комментарии не найдены.') as any
->>>>>>> 6c71573a
     ).toBeInTheDocument()
   })
 
@@ -224,10 +194,7 @@
     const searchInput = screen.getByPlaceholderText('Поиск по тексту...')
     await act(async () => {
       fireEvent.change(searchInput, { target: { value: 'filter' } })
-<<<<<<< HEAD
       jest.advanceTimersByTime(300)
-=======
->>>>>>> 6c71573a
     })
 
     await waitFor(() => {
@@ -283,10 +250,6 @@
     await act(async () => {
       fireEvent.click(groupOption) // Явно кликаем по Item
     })
-<<<<<<< HEAD
-=======
-    jest.advanceTimersByTime(500)
->>>>>>> 6c71573a
     await waitFor(() => {
       const calls = mockUseInfiniteComments.mock.calls.map((c) => c[0])
       expect(calls).toEqual(
@@ -310,10 +273,6 @@
     await act(async () => {
       fireEvent.click(keywordOption) // Явно кликаем по Item
     })
-<<<<<<< HEAD
-=======
-    jest.advanceTimersByTime(500)
->>>>>>> 6c71573a
     await waitFor(() => {
       const calls = mockUseInfiniteComments.mock.calls.map((c) => c[0])
       expect(calls).toEqual(
