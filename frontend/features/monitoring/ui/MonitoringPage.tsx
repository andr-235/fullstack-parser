'use client'

import {
  Card,
  CardContent,
  CardHeader,
  CardTitle,
  Button,
  LoadingSpinner,
} from '@/shared/ui'
import {
  useMonitoringStats,
  useAvailableGroupsForMonitoring,
  useActiveMonitoringGroups,
  useRunMonitoringCycle,
} from '@/hooks/use-monitoring'
import {
  Activity,
  Play,
  Users,
  Clock,
  AlertTriangle,
  CheckCircle,
  Plus,
} from 'lucide-react'
import { formatDistanceToNow } from 'date-fns'
import { ru } from 'date-fns/locale'
import GroupsMonitoringTable from './GroupsMonitoringTable'
import AvailableGroupsTable from './AvailableGroupsTable'

export default function MonitoringPage() {
  const {
    data: stats,
    isLoading: statsLoading,
    error: statsError,
  } = useMonitoringStats()
  const {
    data: availableGroups,
    isLoading: availableGroupsLoading,
    error: availableGroupsError,
  } = useAvailableGroupsForMonitoring()
  const {
    data: activeGroups,
    isLoading: activeGroupsLoading,
    error: activeGroupsError,
  } = useActiveMonitoringGroups()
  const runCycleMutation = useRunMonitoringCycle()

  if (statsLoading || availableGroupsLoading || activeGroupsLoading) {
    return (
      <div className="flex justify-center items-center h-full">
        <LoadingSpinner />
      </div>
    )
  }

  if (statsError || availableGroupsError || activeGroupsError) {
    return (
      <div className="flex justify-center items-center h-full">
        <Card className="w-96">
          <CardHeader>
            <CardTitle className="text-red-500">Ошибка</CardTitle>
          </CardHeader>
          <CardContent>
            <p>
              Не удалось загрузить данные мониторинга. Попробуйте обновить
              страницу.
            </p>
            <p className="text-sm text-slate-400 mt-2">
<<<<<<< HEAD
              {statsError?.message || availableGroupsError?.message || activeGroupsError?.message}
=======
              {statsError?.message ||
                availableGroupsError?.message ||
                activeGroupsError?.message}
>>>>>>> 441a61f6
            </p>
          </CardContent>
        </Card>
      </div>
    )
  }

<<<<<<< HEAD
  const nextMonitoringTime = stats?.next_monitoring_at && stats.next_monitoring_at !== 'null'
    ? formatDistanceToNow(new Date(stats.next_monitoring_at), {
        addSuffix: true,
        locale: ru,
      })
    : 'Не запланировано'
=======
  const nextMonitoringTime =
    stats?.next_monitoring_at && stats.next_monitoring_at !== 'null'
      ? formatDistanceToNow(new Date(stats.next_monitoring_at), {
          addSuffix: true,
          locale: ru,
        })
      : 'Не запланировано'
>>>>>>> 441a61f6

  return (
    <div className="space-y-6">
      {/* Заголовок с кнопкой запуска цикла */}
      <div className="flex justify-between items-center">
        <div>
          <h1 className="text-2xl font-bold text-slate-50">
            Мониторинг групп ВК
          </h1>
          <p className="text-slate-400 mt-1">
            Автоматический мониторинг и парсинг групп ВКонтакте
          </p>
        </div>
        <Button
          onClick={() => runCycleMutation.mutate()}
          disabled={runCycleMutation.isPending}
          className="flex items-center gap-2"
        >
          <Play className="h-4 w-4" />
          {runCycleMutation.isPending ? 'Запуск...' : 'Запустить цикл'}
        </Button>
      </div>

      {/* Карточки статистики */}
      <div className="grid gap-4 md:grid-cols-2 lg:grid-cols-4">
        <Card>
          <CardHeader className="flex flex-row items-center justify-between space-y-0 pb-2">
            <CardTitle className="text-sm font-medium">Всего групп</CardTitle>
            <Users className="h-4 w-4 text-slate-400" />
          </CardHeader>
          <CardContent>
            <div className="text-2xl font-bold">{stats?.total_groups || 0}</div>
            <p className="text-xs text-slate-400 mt-1">
              {stats?.active_groups || 0} активных
            </p>
          </CardContent>
        </Card>

        <Card>
          <CardHeader className="flex flex-row items-center justify-between space-y-0 pb-2">
            <CardTitle className="text-sm font-medium">Мониторинг</CardTitle>
            <Activity className="h-4 w-4 text-slate-400" />
          </CardHeader>
          <CardContent>
            <div className="text-2xl font-bold">
              {stats?.monitored_groups || 0}
            </div>
            <p className="text-xs text-slate-400 mt-1">
              {stats?.ready_for_monitoring || 0} готовы к проверке
            </p>
          </CardContent>
        </Card>

        <Card>
          <CardHeader className="flex flex-row items-center justify-between space-y-0 pb-2">
            <CardTitle className="text-sm font-medium">
              Следующий запуск
            </CardTitle>
            <Clock className="h-4 w-4 text-slate-400" />
          </CardHeader>
          <CardContent>
            <div className="text-sm font-medium text-slate-50">
              {nextMonitoringTime}
            </div>
            <p className="text-xs text-slate-400 mt-1">Автоматический цикл</p>
          </CardContent>
        </Card>

        <Card>
          <CardHeader className="flex flex-row items-center justify-between space-y-0 pb-2">
            <CardTitle className="text-sm font-medium">Статус</CardTitle>
            {stats?.ready_for_monitoring && stats.ready_for_monitoring > 0 ? (
              <AlertTriangle className="h-4 w-4 text-yellow-400" />
            ) : (
              <CheckCircle className="h-4 w-4 text-green-400" />
            )}
          </CardHeader>
          <CardContent>
            <div className="text-sm font-medium text-slate-50">
              {stats?.ready_for_monitoring && stats.ready_for_monitoring > 0
                ? `${stats.ready_for_monitoring} групп ждут`
                : 'Все группы обработаны'}
            </div>
            <p className="text-xs text-slate-400 mt-1">Система работает</p>
          </CardContent>
        </Card>
      </div>

      {/* Группы с активным мониторингом */}
      <Card>
        <CardHeader>
          <CardTitle className="flex items-center gap-2">
            <Activity className="h-5 w-5" />
            Группы с активным мониторингом
          </CardTitle>
        </CardHeader>
        <CardContent>
          <GroupsMonitoringTable groups={activeGroups?.items || []} />
        </CardContent>
      </Card>

      {/* Группы, доступные для мониторинга */}
      <Card>
        <CardHeader>
          <CardTitle className="flex items-center gap-2">
            <Plus className="h-5 w-5" />
            Группы, доступные для мониторинга
          </CardTitle>
        </CardHeader>
        <CardContent>
          <AvailableGroupsTable groups={availableGroups?.items || []} />
        </CardContent>
      </Card>
    </div>
  )
}<|MERGE_RESOLUTION|>--- conflicted
+++ resolved
@@ -67,13 +67,9 @@
               страницу.
             </p>
             <p className="text-sm text-slate-400 mt-2">
-<<<<<<< HEAD
+
               {statsError?.message || availableGroupsError?.message || activeGroupsError?.message}
-=======
-              {statsError?.message ||
-                availableGroupsError?.message ||
-                activeGroupsError?.message}
->>>>>>> 441a61f6
+
             </p>
           </CardContent>
         </Card>
@@ -81,22 +77,14 @@
     )
   }
 
-<<<<<<< HEAD
+
   const nextMonitoringTime = stats?.next_monitoring_at && stats.next_monitoring_at !== 'null'
     ? formatDistanceToNow(new Date(stats.next_monitoring_at), {
         addSuffix: true,
         locale: ru,
       })
     : 'Не запланировано'
-=======
-  const nextMonitoringTime =
-    stats?.next_monitoring_at && stats.next_monitoring_at !== 'null'
-      ? formatDistanceToNow(new Date(stats.next_monitoring_at), {
-          addSuffix: true,
-          locale: ru,
-        })
-      : 'Не запланировано'
->>>>>>> 441a61f6
+
 
   return (
     <div className="space-y-6">
