--- conflicted
+++ resolved
@@ -2,40 +2,40 @@
 
 import React, { useState, useMemo } from 'react'
 import {
-  useInfiniteGroups,
-  useUpdateGroup,
-  useDeleteGroup,
-  useRefreshGroupInfo,
+ useInfiniteGroups,
+ useUpdateGroup,
+ useDeleteGroup,
+ useRefreshGroupInfo,
 } from '@/features/groups/hooks'
 import {
-  Card,
-  CardContent,
+ Card,
+ CardContent,
 } from '@/shared/ui'
 import {
-  Table,
-  TableBody,
-  TableCell,
-  TableHead,
-  TableHeader,
-  TableRow,
+ Table,
+ TableBody,
+ TableCell,
+ TableHead,
+ TableHeader,
+ TableRow,
 } from '@/shared/ui'
 import { Button } from '@/shared/ui'
 import { Badge } from '@/shared/ui'
 import { LoadingSpinner } from '@/shared/ui'
 import {
-  Play,
-  Pause,
-  Trash2,
-  Users,
-  MessageSquare,
-  Settings,
-  Copy,
-  ExternalLink,
-  Check,
-  RefreshCw,
-  ArrowUpDown,
-  ArrowUp,
-  ArrowDown,
+ Play,
+ Pause,
+ Trash2,
+ Users,
+ MessageSquare,
+ Settings,
+ Copy,
+ ExternalLink,
+ Check,
+ RefreshCw,
+ ArrowUpDown,
+ ArrowUp,
+ ArrowDown,
 } from 'lucide-react'
 import { formatDistanceToNow } from 'date-fns'
 import { ru } from 'date-fns/locale'
@@ -45,650 +45,475 @@
 import { GroupsHeader, GroupsStatsComponent, GroupsManagement } from './components'
 
 const AVATAR_PLACEHOLDER =
-  'https://ui-avatars.com/api/?background=0D8ABC&color=fff&name='
-
-
-
-<<<<<<< HEAD
-=======
-// Компонент для заголовка с сортировкой
-const SortableHeader = ({
-  children,
-  field,
-  currentSort,
-  currentOrder,
-  onSort,
-  className = '',
-}: {
-  children: React.ReactNode
-  field: 'name' | 'comments' | 'members' | 'last_parsed'
-  currentSort: string
-  currentOrder: string
-  onSort: (field: 'name' | 'comments' | 'members' | 'last_parsed') => void
-  className?: string
-}) => {
-  const isActive = currentSort === field
->>>>>>> f55b0071
-
+ 'https://ui-avatars.com/api/?background=0D8ABC&color=fff&name='
 
 export default function GroupsPage() {
-  const [searchTerm, setSearchTerm] = useState('')
-  const [activeOnly, setActiveOnly] = useState(false)
-  const [copiedGroup, setCopiedGroup] = useState<string | null>(null)
-  const [sortBy, setSortBy] = useState<
-    'comments' | 'members' | 'name' | 'last_parsed'
-  >('comments')
-  const [sortOrder, setSortOrder] = useState<'asc' | 'desc'>('desc')
-  const debouncedSearch = useDebounce(searchTerm, 500)
-
-  const {
-    data,
-    error,
-    fetchNextPage,
-    hasNextPage,
-    isFetching,
-    isFetchingNextPage,
-  } = useInfiniteGroups({
-    activeOnly: activeOnly,
-    search: debouncedSearch,
+ const [searchTerm, setSearchTerm] = useState('')
+ const [activeOnly, setActiveOnly] = useState(false)
+ const [copiedGroup, setCopiedGroup] = useState<string | null>(null)
+ const [sortBy, setSortBy] = useState<
+  'comments' | 'members' | 'name' | 'last_parsed'
+ >('comments')
+ const [sortOrder, setSortOrder] = useState<'asc' | 'desc'>('desc')
+ const debouncedSearch = useDebounce(searchTerm, 500)
+
+ const {
+  data,
+  error,
+  fetchNextPage,
+  hasNextPage,
+  isFetching,
+  isFetchingNextPage,
+ } = useInfiniteGroups({
+  activeOnly: activeOnly,
+  search: debouncedSearch,
+ })
+
+ const updateGroupMutation = useUpdateGroup()
+ const deleteGroupMutation = useDeleteGroup()
+ const refreshGroupMutation = useRefreshGroupInfo()
+
+ const groups = useMemo(() => {
+  const allGroups = data?.pages.flatMap((page) => page.items) ?? []
+
+  return allGroups.sort((a, b) => {
+   let aValue: any
+   let bValue: any
+
+   switch (sortBy) {
+    case 'comments':
+     aValue = a.total_comments_found || 0
+     bValue = b.total_comments_found || 0
+     break
+    case 'members':
+     aValue = a.members_count || 0
+     bValue = b.members_count || 0
+     break
+    case 'name':
+     aValue = a.name.toLowerCase()
+     bValue = b.name.toLowerCase()
+     break
+    case 'last_parsed':
+     aValue = a.last_parsed_at ? new Date(a.last_parsed_at).getTime() : 0
+     bValue = b.last_parsed_at ? new Date(b.last_parsed_at).getTime() : 0
+     break
+    default:
+     return 0
+   }
+
+   if (sortOrder === 'asc') {
+    return aValue > bValue ? 1 : aValue < bValue ? -1 : 0
+   } else {
+    return aValue < bValue ? 1 : aValue > bValue ? -1 : 0
+   }
   })
-
-  const updateGroupMutation = useUpdateGroup()
-  const deleteGroupMutation = useDeleteGroup()
-  const refreshGroupMutation = useRefreshGroupInfo()
-
-  const groups = useMemo(() => {
-    const allGroups = data?.pages.flatMap((page) => page.items) ?? []
-
-    return allGroups.sort((a, b) => {
-      let aValue: any
-      let bValue: any
-
-      switch (sortBy) {
-        case 'comments':
-          aValue = a.total_comments_found || 0
-          bValue = b.total_comments_found || 0
-          break
-        case 'members':
-          aValue = a.members_count || 0
-          bValue = b.members_count || 0
-          break
-        case 'name':
-          aValue = a.name.toLowerCase()
-          bValue = b.name.toLowerCase()
-          break
-        case 'last_parsed':
-          aValue = a.last_parsed_at ? new Date(a.last_parsed_at).getTime() : 0
-          bValue = b.last_parsed_at ? new Date(b.last_parsed_at).getTime() : 0
-          break
-        default:
-          return 0
-      }
-
-      if (sortOrder === 'asc') {
-        return aValue > bValue ? 1 : aValue < bValue ? -1 : 0
-      } else {
-        return aValue < bValue ? 1 : aValue > bValue ? -1 : 0
-      }
-    })
-  }, [data, sortBy, sortOrder])
-
-  // Хук для автоматической загрузки при скролле
-  const observerRef = useInfiniteScroll({
-    hasNextPage,
-    isFetchingNextPage,
-    fetchNextPage,
-    threshold: 200,
-  })
-
-
-
-  // Быстрое копирование ссылки с анимацией
-  const handleCopyLink = async (screen_name: string) => {
-    try {
-      await navigator.clipboard.writeText(`https://vk.com/${screen_name}`)
-      setCopiedGroup(screen_name)
-      toast.success('Ссылка скопирована! 📋')
-
-      // Сброс через 2 секунды
-      setTimeout(() => setCopiedGroup(null), 2000)
-    } catch (err) {
-      toast.error('Не удалось скопировать ссылку')
-    }
+ }, [data, sortBy, sortOrder])
+
+ // Хук для автоматической загрузки при скролле
+ const observerRef = useInfiniteScroll({
+  hasNextPage,
+  isFetchingNextPage,
+  fetchNextPage,
+  threshold: 200,
+ })
+
+ // Быстрое копирование ссылки с анимацией
+ const handleCopyLink = async (screen_name: string) => {
+  try {
+   await navigator.clipboard.writeText(`https://vk.com/${screen_name}`)
+   setCopiedGroup(screen_name)
+   toast.success('Ссылка скопирована! 📋')
+
+   // Сброс через 2 секунды
+   setTimeout(() => setCopiedGroup(null), 2000)
+  } catch (err) {
+   toast.error('Не удалось скопировать ссылку')
   }
-
-  // Функция для переключения сортировки
-  const handleSort = (field: typeof sortBy) => {
-    if (sortBy === field) {
-      setSortOrder(sortOrder === 'asc' ? 'desc' : 'asc')
-    } else {
-      setSortBy(field)
-      setSortOrder('desc')
-    }
+ }
+
+ // Функция для переключения сортировки
+ const handleSort = (field: typeof sortBy) => {
+  if (sortBy === field) {
+   setSortOrder(sortOrder === 'asc' ? 'desc' : 'asc')
+  } else {
+   setSortBy(field)
+   setSortOrder('desc')
   }
-
-  // Статистика
-  const totalGroups = data?.pages[0]?.total || 0
-  const activeGroups = groups.filter((group) => group.is_active).length
-  const inactiveGroups = totalGroups - activeGroups
-
-  return (
-    <div className="space-y-4">
-      {/* Заголовок */}
-      <GroupsHeader />
-
-      {/* Статистика */}
-      <GroupsStatsComponent
-        totalGroups={totalGroups}
-        activeGroups={activeGroups}
-        inactiveGroups={inactiveGroups}
-      />
-
-      {/* Управление группами */}
-      <GroupsManagement
-        searchTerm={searchTerm}
-        onSearchChange={setSearchTerm}
-        activeOnly={activeOnly}
-        onActiveOnlyChange={setActiveOnly}
-      />
-
-      {/* Таблица групп */}
-      <Card className="border-slate-700 bg-slate-800 shadow-lg">
-        <CardContent className="p-0">
-          {isFetching && !data ? (
-            <div className="flex flex-col items-center justify-center min-h-[400px] space-y-4">
-              <div className="relative">
-                <LoadingSpinner className="h-8 w-8 text-blue-500" />
-                <div className="absolute inset-0 rounded-full border-2 border-blue-200 animate-ping"></div>
+ }
+
+ // Статистика
+ const totalGroups = data?.pages[0]?.total || 0
+ const activeGroups = groups.filter((group) => group.is_active).length
+ const inactiveGroups = totalGroups - activeGroups
+
+ return (
+  <div className="space-y-4">
+   {/* Заголовок */}
+   <GroupsHeader />
+
+   {/* Статистика */}
+   <GroupsStatsComponent
+    totalGroups={totalGroups}
+    activeGroups={activeGroups}
+    inactiveGroups={inactiveGroups}
+   />
+
+   {/* Управление группами */}
+   <GroupsManagement
+    searchTerm={searchTerm}
+    onSearchChange={setSearchTerm}
+    activeOnly={activeOnly}
+    onActiveOnlyChange={setActiveOnly}
+   />
+
+   {/* Таблица групп */}
+   <Card className="border-slate-700 bg-slate-800 shadow-lg">
+    <CardContent className="p-0">
+     {isFetching && !data ? (
+      <div className="flex flex-col items-center justify-center min-h-[400px] space-y-4">
+       <div className="relative">
+        <LoadingSpinner className="h-8 w-8 text-blue-500" />
+        <div className="absolute inset-0 rounded-full border-2 border-blue-200 animate-ping"></div>
+       </div>
+       <span className="text-slate-600 font-medium">
+        Загрузка групп...
+       </span>
+      </div>
+     ) : error ? (
+      <div className="text-center py-16">
+       <div className="inline-flex items-center justify-center w-16 h-16 rounded-full bg-red-100 mb-4">
+        <Trash2 className="h-8 w-8 text-red-500" />
+       </div>
+       <h3 className="text-lg font-semibold text-slate-900 mb-2">
+        Ошибка загрузки
+       </h3>
+       <p className="text-slate-600 mb-4">
+        Не удалось загрузить список групп
+       </p>
+       <p className="text-sm text-slate-400">
+        {error instanceof Error ? error.message : String(error)}
+       </p>
+      </div>
+     ) : (
+      <>
+       <div className="overflow-x-auto">
+        <Table>
+         <TableHeader>
+          <TableRow className="bg-gradient-to-r from-slate-700 to-slate-600 shadow-md hover:bg-gradient-to-r hover:from-slate-700 hover:to-slate-600">
+           <TableHead className="text-slate-200 text-xs font-bold whitespace-nowrap">
+            ID
+           </TableHead>
+           <TableHead className="text-slate-200 text-xs font-bold w-80 max-w-80">
+            <div className="flex items-center gap-2 cursor-pointer hover:bg-slate-600 transition-colors select-none" onClick={() => handleSort('name')}>
+             Группа
+             <div className="flex flex-col">
+              {sortBy === 'name' ? (
+               sortOrder === 'asc' ? (
+                <ArrowUp className="h-3 w-3 text-blue-400" />
+               ) : (
+                <ArrowDown className="h-3 w-3 text-blue-400" />
+               )
+              ) : (
+               <ArrowUpDown className="h-3 w-3 text-slate-400" />
+              )}
+             </div>
+            </div>
+           </TableHead>
+           <TableHead className="text-slate-200 text-xs font-bold whitespace-nowrap">
+            Статус
+           </TableHead>
+           <TableHead className="text-slate-200 text-xs font-bold whitespace-nowrap">
+            <div className="flex items-center gap-2 cursor-pointer hover:bg-slate-600 transition-colors select-none" onClick={() => handleSort('comments')}>
+             Комментарии
+             <div className="flex flex-col">
+              {sortBy === 'comments' ? (
+               sortOrder === 'asc' ? (
+                <ArrowUp className="h-3 w-3 text-blue-400" />
+               ) : (
+                <ArrowDown className="h-3 w-3 text-blue-400" />
+               )
+              ) : (
+               <ArrowUpDown className="h-3 w-3 text-slate-400" />
+              )}
+             </div>
+            </div>
+           </TableHead>
+           <TableHead className="text-slate-200 text-xs font-bold whitespace-nowrap">
+            <div className="flex items-center gap-2 cursor-pointer hover:bg-slate-600 transition-colors select-none" onClick={() => handleSort('members')}>
+             Участники
+             <div className="flex flex-col">
+              {sortBy === 'members' ? (
+               sortOrder === 'asc' ? (
+                <ArrowUp className="h-3 w-3 text-blue-400" />
+               ) : (
+                <ArrowDown className="h-3 w-3 text-blue-400" />
+               )
+              ) : (
+               <ArrowUpDown className="h-3 w-3 text-slate-400" />
+              )}
+             </div>
+            </div>
+           </TableHead>
+           <TableHead className="text-slate-200 text-xs font-bold whitespace-nowrap">
+            <div className="flex items-center gap-2 cursor-pointer hover:bg-slate-600 transition-colors select-none" onClick={() => handleSort('last_parsed')}>
+             Последний парсинг
+             <div className="flex flex-col">
+              {sortBy === 'last_parsed' ? (
+               sortOrder === 'asc' ? (
+                <ArrowUp className="h-3 w-3 text-blue-400" />
+               ) : (
+                <ArrowDown className="h-3 w-3 text-blue-400" />
+               )
+              ) : (
+               <ArrowUpDown className="h-3 w-3 text-slate-400" />
+              )}
+             </div>
+            </div>
+           </TableHead>
+           <TableHead className="text-slate-200 text-xs font-bold text-right whitespace-nowrap">
+            Действия
+           </TableHead>
+          </TableRow>
+         </TableHeader>
+         <TableBody>
+          {groups.map((group, index) => (
+           <TableRow
+            key={group.id}
+            className={`group-row animate-fade-in-up transition-all duration-300 hover:bg-gradient-to-r hover:from-slate-700 hover:to-slate-600 hover:shadow-md transform hover:scale-[1.01] ${index % 2 === 0 ? 'bg-slate-800' : 'bg-slate-750'}`}
+            style={{
+             animationDelay: `${index * 50}ms`,
+             animationFillMode: 'both',
+            }}
+           >
+            <TableCell className="font-mono text-blue-400 font-semibold whitespace-nowrap">
+             {group.vk_id}
+            </TableCell>
+            <TableCell className="w-80 max-w-80">
+             <div className="flex items-center gap-1">
+              <div className="relative flex-shrink-0">
+               <img
+                src={
+                 group.photo_url ||
+                 `${AVATAR_PLACEHOLDER}${encodeURIComponent(group.name)}`
+                }
+                alt={group.name}
+                className="w-6 h-6 rounded-full border border-slate-600 shadow-sm object-cover bg-slate-700 transition-transform duration-200 hover:scale-110"
+                loading="lazy"
+               />
+               {group.is_active && (
+                <div className="absolute -top-0.5 -right-0.5 w-2 h-2 bg-green-500 rounded-full border border-slate-800 animate-pulse"></div>
+               )}
               </div>
-              <span className="text-slate-600 font-medium">
-                Загрузка групп...
+              <div className="flex-1 min-w-0">
+               <div>
+                <h3 className="font-semibold text-slate-200 truncate text-sm">
+                 {group.name}
+                </h3>
+                <div className="text-xs text-slate-400 truncate mt-0.5">
+                 @{group.screen_name}
+                </div>
+               </div>
+              </div>
+             </div>
+            </TableCell>
+            <TableCell className="whitespace-nowrap">
+             <div className="flex items-center gap-2">
+              <Badge
+               variant={
+                group.is_active ? 'default' : 'secondary'
+               }
+               className={`${group.is_active
+                ? 'bg-green-600 hover:bg-green-700'
+                : 'bg-slate-600 hover:bg-slate-700'
+                } text-white`}
+              >
+               {group.is_active ? 'Активна' : 'Неактивна'}
+              </Badge>
+             </div>
+            </TableCell>
+            <TableCell className="whitespace-nowrap">
+             <div className="flex items-center gap-2">
+              <MessageSquare className="h-4 w-4 text-blue-400" />
+              <span className="font-semibold text-slate-200">
+               {group.total_comments_found?.toLocaleString() || '0'}
               </span>
-            </div>
-          ) : error ? (
-            <div className="text-center py-16">
-              <div className="inline-flex items-center justify-center w-16 h-16 rounded-full bg-red-100 mb-4">
-                <Trash2 className="h-8 w-8 text-red-500" />
-              </div>
-              <h3 className="text-lg font-semibold text-slate-900 mb-2">
-                Ошибка загрузки
-              </h3>
-              <p className="text-slate-600 mb-4">
-                Не удалось загрузить список групп
-              </p>
-              <p className="text-sm text-slate-400">
-                {error instanceof Error ? error.message : String(error)}
-              </p>
-            </div>
-          ) : (
-            <>
-              <div className="overflow-x-auto">
-                <Table>
-                  <TableHeader>
-                    <TableRow className="bg-gradient-to-r from-slate-700 to-slate-600 shadow-md hover:bg-gradient-to-r hover:from-slate-700 hover:to-slate-600">
-                      <TableHead className="text-slate-200 text-xs font-bold whitespace-nowrap">
-                        ID
-                      </TableHead>
-                      <TableHead className="text-slate-200 text-xs font-bold w-80 max-w-80">
-                        <div className="flex items-center gap-2 cursor-pointer hover:bg-slate-600 transition-colors select-none" onClick={() => handleSort('name')}>
-                          Группа
-                          <div className="flex flex-col">
-                            {sortBy === 'name' ? (
-                              sortOrder === 'asc' ? (
-                                <ArrowUp className="h-3 w-3 text-blue-400" />
-                              ) : (
-                                <ArrowDown className="h-3 w-3 text-blue-400" />
-                              )
-                            ) : (
-                              <ArrowUpDown className="h-3 w-3 text-slate-400" />
-                            )}
-                          </div>
-                        </div>
-                      </TableHead>
-                      <TableHead className="text-slate-200 text-xs font-bold whitespace-nowrap">
-                        Статус
-                      </TableHead>
-                      <TableHead className="text-slate-200 text-xs font-bold whitespace-nowrap">
-                        <div className="flex items-center gap-2 cursor-pointer hover:bg-slate-600 transition-colors select-none" onClick={() => handleSort('comments')}>
-                          Комментарии
-                          <div className="flex flex-col">
-                            {sortBy === 'comments' ? (
-                              sortOrder === 'asc' ? (
-                                <ArrowUp className="h-3 w-3 text-blue-400" />
-                              ) : (
-                                <ArrowDown className="h-3 w-3 text-blue-400" />
-                              )
-                            ) : (
-                              <ArrowUpDown className="h-3 w-3 text-slate-400" />
-                            )}
-                          </div>
-                        </div>
-                      </TableHead>
-                      <TableHead className="text-slate-200 text-xs font-bold whitespace-nowrap">
-                        <div className="flex items-center gap-2 cursor-pointer hover:bg-slate-600 transition-colors select-none" onClick={() => handleSort('members')}>
-                          Участники
-                          <div className="flex flex-col">
-                            {sortBy === 'members' ? (
-                              sortOrder === 'asc' ? (
-                                <ArrowUp className="h-3 w-3 text-blue-400" />
-                              ) : (
-                                <ArrowDown className="h-3 w-3 text-blue-400" />
-                              )
-                            ) : (
-                              <ArrowUpDown className="h-3 w-3 text-slate-400" />
-                            )}
-                          </div>
-                        </div>
-                      </TableHead>
-                      <TableHead className="text-slate-200 text-xs font-bold whitespace-nowrap">
-                        <div className="flex items-center gap-2 cursor-pointer hover:bg-slate-600 transition-colors select-none" onClick={() => handleSort('last_parsed')}>
-                          Последний парсинг
-<<<<<<< HEAD
-                          <div className="flex flex-col">
-                            {sortBy === 'last_parsed' ? (
-                              sortOrder === 'asc' ? (
-                                <ArrowUp className="h-3 w-3 text-blue-400" />
-                              ) : (
-                                <ArrowDown className="h-3 w-3 text-blue-400" />
-                              )
-                            ) : (
-                              <ArrowUpDown className="h-3 w-3 text-slate-400" />
-                            )}
-                          </div>
-                        </div>
-                      </TableHead>
-                      <TableHead className="text-slate-200 text-xs font-bold text-right whitespace-nowrap">
-                        Действия
-                      </TableHead>
-                    </TableRow>
-                  </TableHeader>
-                  <TableBody>
-                    {groups.map((group, index) => (
-                      <TableRow
-                        key={group.id}
-                        className={`group-row animate-fade-in-up transition-all duration-300 hover:bg-gradient-to-r hover:from-slate-700 hover:to-slate-600 hover:shadow-md transform hover:scale-[1.01] ${index % 2 === 0 ? 'bg-slate-800' : 'bg-slate-750'}`}
-                        style={{
-                          animationDelay: `${index * 50}ms`,
-                          animationFillMode: 'both',
-                        }}
-                      >
-                        <TableCell className="font-mono text-blue-400 font-semibold whitespace-nowrap">
-                          {group.vk_id}
-                        </TableCell>
-                        <TableCell className="w-80 max-w-80">
-                          <div className="flex items-center gap-1">
-                            <div className="relative flex-shrink-0">
-                              <img
-                                src={
-                                  group.photo_url ||
-                                  `${AVATAR_PLACEHOLDER}${encodeURIComponent(group.name)}`
-                                }
-                                alt={group.name}
-                                className="w-6 h-6 rounded-full border border-slate-600 shadow-sm object-cover bg-slate-700 transition-transform duration-200 hover:scale-110"
-                                loading="lazy"
-                              />
-                              {group.is_active && (
-                                <div className="absolute -top-0.5 -right-0.5 w-2 h-2 bg-green-500 rounded-full border border-slate-800 animate-pulse"></div>
-                              )}
-                            </div>
-                            <div className="flex-1 min-w-0">
-                              <div>
-                                <h3 className="font-semibold text-slate-200 truncate text-sm">
-                                  {group.name}
-                                </h3>
-                                <div className="text-xs text-slate-400 truncate mt-0.5">
-                                  @{group.screen_name}
-=======
-                        </SortableHeader>
-                        <th className="px-4 py-3 text-right font-bold text-slate-200 w-24">
-                          Действия
-                        </th>
-                      </tr>
-                    </thead>
-                    <tbody className="divide-y divide-slate-700">
-                      {groups.map((group, index) => (
-                        <tr
-                          key={group.id}
-                          className={`group-row animate-fade-in-up transition-all duration-300 hover:bg-gradient-to-r hover:from-slate-700 hover:to-slate-600 hover:shadow-md transform hover:scale-[1.01] ${index % 2 === 0 ? 'bg-slate-800' : 'bg-slate-750'}`}
-                          style={{
-                            animationDelay: `${index * 50}ms`,
-                            animationFillMode: 'both',
-                          }}
-                        >
-                          <td className="px-4 py-3 font-mono text-blue-400 font-semibold w-20">
-                            {group.vk_id}
-                          </td>
-                          <td className="px-4 py-3 w-80">
-                            <div className="flex items-center gap-2">
-                              <div className="relative flex-shrink-0">
-                                <img
-                                  src={
-                                    group.photo_url ||
-                                    `${AVATAR_PLACEHOLDER}${encodeURIComponent(group.name)}`
-                                  }
-                                  alt={group.name}
-                                  className="w-8 h-8 rounded-full border-2 border-slate-600 shadow-sm object-cover bg-slate-700 transition-transform duration-200 hover:scale-110"
-                                  loading="lazy"
-                                />
-                                {group.is_active && (
-                                  <div className="absolute -top-1 -right-1 w-3 h-3 bg-green-500 rounded-full border-2 border-slate-800 animate-pulse"></div>
-                                )}
-                              </div>
-                              <div className="flex-1 min-w-0">
-                                <div className="flex items-center gap-1">
-                                  <h3 className="font-semibold text-slate-200 truncate text-sm">
-                                    {group.name}
-                                  </h3>
-                                  <Button
-                                    variant="ghost"
-                                    size="icon"
-                                    onClick={() => {
-                                      refreshGroupMutation.mutate(group.id, {
-                                        onSuccess: () => {
-                                          toast.success(
-                                            'Информация о группе обновлена! 🔄'
-                                          )
-                                        },
-                                        onError: (error: any) => {
-                                          console.error(
-                                            'Ошибка обновления группы:',
-                                            error
-                                          )
-                                          toast.error(
-                                            'Ошибка обновления информации о группе'
-                                          )
-                                        },
-                                      })
-                                    }}
-                                    disabled={refreshGroupMutation.isPending}
-                                    className="h-4 w-4 hover:bg-slate-700 text-slate-400 hover:text-blue-400 transition-all duration-200"
-                                    title="Обновить информацию о группе из VK"
-                                  >
-                                    <RefreshCw className="h-3 w-3" />
-                                  </Button>
-                                </div>
-                                <div className="flex items-center gap-1 mt-1">
-                                  <span className="text-xs text-slate-400 truncate">
-                                    @{group.screen_name}
-                                  </span>
-                                  <Button
-                                    variant="ghost"
-                                    size="icon"
-                                    onClick={() =>
-                                      handleCopyLink(group.screen_name)
-                                    }
-                                    className="h-4 w-4 hover:bg-slate-700 text-slate-400 hover:text-blue-400 transition-all duration-200"
-                                  >
-                                    {copiedGroup === group.screen_name ? (
-                                      <Check className="h-2 w-2" />
-                                    ) : (
-                                      <Copy className="h-2 w-2" />
-                                    )}
-                                  </Button>
-                                  <Button
-                                    variant="ghost"
-                                    size="icon"
-                                    asChild
-                                    className="h-4 w-4 hover:bg-slate-700 text-slate-400 hover:text-blue-400 transition-all duration-200"
-                                  >
-                                    <a
-                                      href={`https://vk.com/${group.screen_name}`}
-                                      target="_blank"
-                                      rel="noopener noreferrer"
-                                    >
-                                      <ExternalLink className="h-2 w-2" />
-                                    </a>
-                                  </Button>
->>>>>>> f55b0071
-                                </div>
-                              </div>
-                            </div>
-                          </div>
-                        </TableCell>
-                        <TableCell className="whitespace-nowrap">
-                          <div className="flex items-center gap-2">
-                            <Badge
-                              variant={
-                                group.is_active ? 'default' : 'secondary'
-                              }
-                              className={`${group.is_active
-                                ? 'bg-green-600 hover:bg-green-700'
-                                : 'bg-slate-600 hover:bg-slate-700'
-                                } text-white`}
-<<<<<<< HEAD
-                            >
-                              {group.is_active ? 'Активна' : 'Неактивна'}
-                            </Badge>
-                          </div>
-                        </TableCell>
-                        <TableCell className="whitespace-nowrap">
-                          <div className="flex items-center gap-2">
-                            <MessageSquare className="h-4 w-4 text-blue-400" />
-                            <span className="font-semibold text-slate-200">
-                              {group.total_comments_found?.toLocaleString() || '0'}
-                            </span>
-                          </div>
-                        </TableCell>
-                        <TableCell className="whitespace-nowrap">
-                          <div className="flex items-center gap-2">
-                            <Users className="h-4 w-4 text-green-400" />
-                            <span className="font-semibold text-slate-200">
-                              {group.members_count?.toLocaleString() || 'N/A'}
-                            </span>
-                          </div>
-                        </TableCell>
-                        <TableCell className="whitespace-nowrap">
-                          <div className="text-sm text-slate-400">
-                            {group.last_parsed_at ? (
-                              <div className="flex items-center gap-2">
-                                <div className="w-2 h-2 bg-blue-400 rounded-full animate-pulse"></div>
-                                <span>
-                                  {formatDistanceToNow(
-                                    new Date(group.last_parsed_at),
-                                    { addSuffix: true, locale: ru }
-                                  )}
-                                </span>
-                              </div>
-                            ) : (
-                              <span className="text-slate-500">Никогда</span>
-                            )}
-                          </div>
-                        </TableCell>
-                        <TableCell className="text-center whitespace-nowrap">
-                          <div className="flex items-center justify-center gap-1">
-                            {/* Маленькие действия */}
-                            <Button
-                              variant="ghost"
-                              size="icon"
-                              onClick={() => {
-                                refreshGroupMutation.mutate({ groupId: group.id }, {
-                                  onSuccess: () => {
-                                    toast.success('Информация о группе обновлена! 🔄')
-                                  },
-                                  onError: (error: any) => {
-                                    console.error('Ошибка обновления группы:', error)
-                                    toast.error('Ошибка обновления информации о группе')
-                                  },
-                                })
-                              }}
-                              disabled={refreshGroupMutation.isPending}
-                              className="h-7 w-7 hover:bg-slate-600/50 text-blue-400 hover:text-blue-300 transition-all duration-200 rounded-md"
-                              title="Обновить информацию о группе из VK"
-                            >
-                              <RefreshCw className={`h-3.5 w-3.5 ${refreshGroupMutation.isPending ? 'animate-spin' : ''}`} />
-                            </Button>
-                            <Button
-                              variant="ghost"
-                              size="icon"
-                              onClick={() => handleCopyLink(group.screen_name)}
-                              className="h-7 w-7 hover:bg-slate-600/50 text-green-400 hover:text-green-300 transition-all duration-200 rounded-md"
-                              title="Копировать ссылку"
-                            >
-                              {copiedGroup === group.screen_name ? (
-                                <Check className="h-3.5 w-3.5" />
-=======
-                              >
-                                {group.is_active ? 'Активна' : 'Неактивна'}
-                              </Badge>
-                              {/* Убираем проверку auto_monitoring_enabled, так как это поле не существует в VKGroupResponse */}
-                              {/* {group.auto_monitoring_enabled && (
-                                <Badge
-                                  variant="outline"
-                                  className="text-xs border-blue-500 text-blue-400"
-                                >
-                                  Мониторинг
-                                </Badge>
-                              )} */}
-                            </div>
-                          </td>
-                          <td className="px-4 py-3 w-32">
-                            <div className="flex items-center gap-2">
-                              <MessageSquare className="h-4 w-4 text-blue-400" />
-                              <span className="font-semibold text-slate-200">
-                                {group.total_comments_found?.toLocaleString() ||
-                                  '0'}
-                              </span>
-                            </div>
-                          </td>
-                          <td className="px-4 py-3 w-32">
-                            <div className="flex items-center gap-2">
-                              <Users className="h-4 w-4 text-green-400" />
-                              <span className="font-semibold text-slate-200">
-                                {group.members_count?.toLocaleString() || 'N/A'}
-                              </span>
-                            </div>
-                          </td>
-                          <td className="px-4 py-3 w-40">
-                            <div className="text-sm text-slate-400">
-                              {group.last_parsed_at ? (
-                                <div className="flex items-center gap-2">
-                                  <div className="w-2 h-2 bg-blue-400 rounded-full animate-pulse"></div>
-                                  <span>
-                                    {formatDistanceToNow(
-                                      new Date(group.last_parsed_at),
-                                      { addSuffix: true, locale: ru }
-                                    )}
-                                  </span>
-                                </div>
->>>>>>> f55b0071
-                              ) : (
-                                <Copy className="h-3.5 w-3.5" />
-                              )}
-                            </Button>
-                            <Button
-                              variant="ghost"
-                              size="icon"
-                              asChild
-                              className="h-7 w-7 hover:bg-slate-600/50 text-purple-400 hover:text-purple-300 transition-all duration-200 rounded-md"
-                              title="Открыть в VK"
-                            >
-                              <a
-                                href={`https://vk.com/${group.screen_name}`}
-                                target="_blank"
-                                rel="noopener noreferrer"
-                              >
-                                <ExternalLink className="h-3.5 w-3.5" />
-                              </a>
-                            </Button>
-
-                            {/* Разделитель */}
-                            <div className="w-px h-6 bg-slate-600 mx-2"></div>
-
-                            {/* Основные действия */}
-                            <Button
-                              variant="ghost"
-                              size="icon"
-                              onClick={() =>
-                                updateGroupMutation.mutate({
-                                  groupId: group.id,
-                                  data: { is_active: !group.is_active },
-                                })
-                              }
-                              disabled={updateGroupMutation.isPending}
-                              className="h-8 w-8 hover:bg-slate-600/50 text-blue-400 hover:text-blue-300 transition-all duration-200 rounded-md"
-                              title={
-                                group.is_active ? 'Остановить' : 'Запустить'
-                              }
-                            >
-                              {group.is_active ? (
-                                <Pause className="h-4 w-4" />
-                              ) : (
-                                <Play className="h-4 w-4" />
-                              )}
-                            </Button>
-                            <Button
-                              variant="ghost"
-                              size="icon"
-                              className="h-8 w-8 hover:bg-slate-600/50 text-yellow-400 hover:text-yellow-300 transition-all duration-200 rounded-md"
-                              title="Настройки"
-                            >
-                              <Settings className="h-4 w-4" />
-                            </Button>
-                            <Button
-                              variant="ghost"
-                              size="icon"
-                              onClick={() =>
-                                deleteGroupMutation.mutate({ groupId: group.id })
-                              }
-                              disabled={deleteGroupMutation.isPending}
-                              className="h-8 w-8 hover:bg-slate-600/50 text-red-400 hover:text-red-300 transition-all duration-200 rounded-md"
-                              title="Удалить"
-                            >
-                              <Trash2 className="h-4 w-4" />
-                            </Button>
-                          </div>
-                        </TableCell>
-                      </TableRow>
-                    ))}
-                  </TableBody>
-                </Table>
-              </div>
-
-              {/* Элемент для отслеживания скролла */}
-              <div ref={observerRef} className="h-4" />
-
-              {/* Индикатор загрузки */}
-              {isFetchingNextPage && (
-                <div className="p-3 text-center border-t border-slate-700">
-                  <div className="flex items-center justify-center gap-2 text-slate-400">
-                    <LoadingSpinner className="h-4 w-4" />
-                    <span className="text-sm">Загрузка групп...</span>
-                  </div>
-                </div>
+             </div>
+            </TableCell>
+            <TableCell className="whitespace-nowrap">
+             <div className="flex items-center gap-2">
+              <Users className="h-4 w-4 text-green-400" />
+              <span className="font-semibold text-slate-200">
+               {group.members_count?.toLocaleString() || 'N/A'}
+              </span>
+             </div>
+            </TableCell>
+            <TableCell className="whitespace-nowrap">
+             <div className="text-sm text-slate-400">
+              {group.last_parsed_at ? (
+               <div className="flex items-center gap-2">
+                <div className="w-2 h-2 bg-blue-400 rounded-full animate-pulse"></div>
+                <span>
+                 {formatDistanceToNow(
+                  new Date(group.last_parsed_at),
+                  { addSuffix: true, locale: ru }
+                 )}
+                </span>
+               </div>
+              ) : (
+               <span className="text-slate-500">Никогда</span>
               )}
-
-              {/* Сообщение о конце списка */}
-              {!hasNextPage && groups.length > 0 && (
-                <div className="p-3 text-center border-t border-slate-700">
-                  <span className="text-sm text-slate-400">
-                    Все группы загружены
-                  </span>
-                </div>
-              )}
-
-              {groups.length === 0 && !isFetching && (
-                <div className="text-center py-12">
-                  <div className="flex flex-col items-center justify-center space-y-3">
-                    <div className="w-12 h-12 bg-slate-700 rounded-full flex items-center justify-center">
-                      <Users className="h-6 w-6 text-slate-400" />
-                    </div>
-                    <p className="text-slate-400 font-medium text-sm">
-                      {searchTerm
-                        ? 'Группы не найдены'
-                        : 'Нет добавленных групп'}
-                    </p>
-                    <p className="text-slate-500 text-xs">
-                      {searchTerm
-                        ? 'Попробуйте изменить параметры поиска'
-                        : 'Добавьте первую группу для начала работы'}
-                    </p>
-                  </div>
-                </div>
-              )}
-            </>
-          )}
-        </CardContent>
-      </Card>
-    </div>
-  )
-}+             </div>
+            </TableCell>
+            <TableCell className="text-center whitespace-nowrap">
+             <div className="flex items-center justify-center gap-1">
+              {/* Маленькие действия */}
+              <Button
+               variant="ghost"
+               size="icon"
+               onClick={() => {
+                refreshGroupMutation.mutate({ groupId: group.id }, {
+                 onSuccess: () => {
+                  toast.success('Информация о группе обновлена! 🔄')
+                 },
+                 onError: (error: any) => {
+                  console.error('Ошибка обновления группы:', error)
+                  toast.error('Ошибка обновления информации о группе')
+                 },
+                })
+               }}
+               disabled={refreshGroupMutation.isPending}
+               className="h-7 w-7 hover:bg-slate-600/50 text-blue-400 hover:text-blue-300 transition-all duration-200 rounded-md"
+               title="Обновить информацию о группе из VK"
+              >
+               <RefreshCw className={`h-3.5 w-3.5 ${refreshGroupMutation.isPending ? 'animate-spin' : ''}`} />
+              </Button>
+              <Button
+               variant="ghost"
+               size="icon"
+               onClick={() => handleCopyLink(group.screen_name)}
+               className="h-7 w-7 hover:bg-slate-600/50 text-green-400 hover:text-green-300 transition-all duration-200 rounded-md"
+               title="Копировать ссылку"
+              >
+               {copiedGroup === group.screen_name ? (
+                <Check className="h-3.5 w-3.5" />
+               ) : (
+                <Copy className="h-3.5 w-3.5" />
+               )}
+              </Button>
+              <Button
+               variant="ghost"
+               size="icon"
+               asChild
+               className="h-7 w-7 hover:bg-slate-600/50 text-purple-400 hover:text-purple-300 transition-all duration-200 rounded-md"
+               title="Открыть в VK"
+              >
+               <a
+                href={`https://vk.com/${group.screen_name}`}
+                target="_blank"
+                rel="noopener noreferrer"
+               >
+                <ExternalLink className="h-3.5 w-3.5" />
+               </a>
+              </Button>
+
+              {/* Разделитель */}
+              <div className="w-px h-6 bg-slate-600 mx-2"></div>
+
+              {/* Основные действия */}
+              <Button
+               variant="ghost"
+               size="icon"
+               onClick={() =>
+                updateGroupMutation.mutate({
+                 groupId: group.id,
+                 data: { is_active: !group.is_active },
+                })
+               }
+               disabled={updateGroupMutation.isPending}
+               className="h-8 w-8 hover:bg-slate-600/50 text-blue-400 hover:text-blue-300 transition-all duration-200 rounded-md"
+               title={
+                group.is_active ? 'Остановить' : 'Запустить'
+               }
+              >
+               {group.is_active ? (
+                <Pause className="h-4 w-4" />
+               ) : (
+                <Play className="h-4 w-4" />
+               )}
+              </Button>
+              <Button
+               variant="ghost"
+               size="icon"
+               className="h-8 w-8 hover:bg-slate-600/50 text-yellow-400 hover:text-yellow-300 transition-all duration-200 rounded-md"
+               title="Настройки"
+              >
+               <Settings className="h-4 w-4" />
+              </Button>
+              <Button
+               variant="ghost"
+               size="icon"
+               onClick={() =>
+                deleteGroupMutation.mutate({ groupId: group.id })
+               }
+               disabled={deleteGroupMutation.isPending}
+               className="h-8 w-8 hover:bg-slate-600/50 text-red-400 hover:text-red-300 transition-all duration-200 rounded-md"
+               title="Удалить"
+              >
+               <Trash2 className="h-4 w-4" />
+              </Button>
+             </div>
+            </TableCell>
+           </TableRow>
+          ))}
+         </TableBody>
+        </Table>
+       </div>
+
+       {/* Элемент для отслеживания скролла */}
+       <div ref={observerRef} className="h-4" />
+
+       {/* Индикатор загрузки */}
+       {isFetchingNextPage && (
+        <div className="p-3 text-center border-t border-slate-700">
+         <div className="flex items-center justify-center gap-2 text-slate-400">
+          <LoadingSpinner className="h-4 w-4" />
+          <span className="text-sm">Загрузка групп...</span>
+         </div>
+        </div>
+       )}
+
+       {/* Сообщение о конце списка */}
+       {!hasNextPage && groups.length > 0 && (
+        <div className="p-3 text-center border-t border-slate-700">
+         <span className="text-sm text-slate-400">
+          Все группы загружены
+         </span>
+        </div>
+       )}
+
+       {groups.length === 0 && !isFetching && (
+        <div className="text-center py-12">
+         <div className="flex flex-col items-center justify-center space-y-3">
+          <div className="w-12 h-12 bg-slate-700 rounded-full flex items-center justify-center">
+           <Users className="h-6 w-6 text-slate-400" />
+          </div>
+          <p className="text-slate-400 font-medium text-sm">
+           {searchTerm
+            ? 'Группы не найдены'
+            : 'Нет добавленных групп'}
+          </p>
+          <p className="text-slate-500 text-xs">
+           {searchTerm
+            ? 'Попробуйте изменить параметры поиска'
+            : 'Добавьте первую группу для начала работы'}
+          </p>
+         </div>
+        </div>
+       )}
+      </>
+     )}
+    </CardContent>
+   </Card>
+  </div>
+ )
+} 