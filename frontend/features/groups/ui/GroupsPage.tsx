--- conflicted
+++ resolved
@@ -551,7 +551,6 @@
                                   <h3 className="font-semibold text-slate-200 truncate text-sm">
                                     {group.name}
                                   </h3>
-<<<<<<< HEAD
                                   <Button
                                     variant="ghost"
                                     size="icon"
@@ -572,50 +571,6 @@
                                   >
                                     <RefreshCw className="h-3 w-3" />
                                   </Button>
-=======
-                                  <div className="flex items-center gap-1">
-                                    <Badge
-                                      variant="outline"
-                                      className="text-xs border-slate-600 text-slate-400"
-                                      title={
-                                        group.members_count
-                                          ? `${group.members_count.toLocaleString()} участников`
-                                          : 'Количество участников недоступно'
-                                      }
-                                    >
-                                      {group.members_count
-                                        ? `${group.members_count.toLocaleString()}`
-                                        : 'N/A'}
-                                    </Badge>
-                                    <Button
-                                      variant="ghost"
-                                      size="icon"
-                                      onClick={() => {
-                                        refreshGroupMutation.mutate(group.id, {
-                                          onSuccess: () => {
-                                            toast.success(
-                                              'Информация о группе обновлена! 🔄'
-                                            )
-                                          },
-                                          onError: (error: any) => {
-                                            console.error(
-                                              'Ошибка обновления группы:',
-                                              error
-                                            )
-                                            toast.error(
-                                              'Ошибка обновления информации о группе'
-                                            )
-                                          },
-                                        })
-                                      }}
-                                      disabled={refreshGroupMutation.isPending}
-                                      className="h-5 w-5 hover:bg-slate-700 text-slate-400 hover:text-blue-400 transition-all duration-200"
-                                      title="Обновить информацию о группе из VK"
-                                    >
-                                      <RefreshCw className="h-3 w-3" />
-                                    </Button>
-                                  </div>
->>>>>>> 210f071b
                                 </div>
                                 <div className="flex items-center gap-1 mt-1">
                                   <span className="text-xs text-slate-400 truncate">
@@ -624,15 +579,8 @@
                                   <Button
                                     variant="ghost"
                                     size="icon"
-<<<<<<< HEAD
                                     onClick={() => handleCopyLink(group.screen_name)}
                                     className="h-4 w-4 hover:bg-slate-700 text-slate-400 hover:text-blue-400 transition-all duration-200"
-=======
-                                    onClick={() =>
-                                      handleCopyLink(group.screen_name)
-                                    }
-                                    className="h-6 w-6 hover:bg-slate-700 text-slate-400 hover:text-blue-400 transition-all duration-200"
->>>>>>> 210f071b
                                   >
                                     {copiedGroup === group.screen_name ? (
                                       <Check className="h-2 w-2" />
