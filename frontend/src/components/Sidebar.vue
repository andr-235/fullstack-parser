--- conflicted
+++ resolved
@@ -1,37 +1,4 @@
 <template>
-<<<<<<< HEAD
-  <nav class="sidebar">
-    <ul class="nav-list">
-      <li v-for="item in navItems" :key="item.path" class="nav-item">
-        <router-link :to="item.path" class="nav-link" active-class="nav-link-active" exact-active-class="nav-link-exact-active">
-          {{ item.label }}
-        </router-link>
-      </li>
-      <li v-if="isAuthenticated" class="nav-item">
-        <router-link to="/logout" class="nav-link">
-          Logout
-        </router-link>
-      </li>
-    </ul>
-  </nav>
-</template>
-
-<script setup lang="ts">
-import { computed } from 'vue'
-import { RouterLink } from 'vue-router'
-import { useAuthStore } from '@/auth/stores/auth.store'
-
-const authStore = useAuthStore()
-const isAuthenticated = computed(() => authStore.isAuthenticated)
-
-const navItems = [
-  { path: '/dashboard', label: 'Главная' },
-  { path: '/posts', label: 'Посты' },
-  { path: '/authors', label: 'Авторы' },
-  { path: '/groups', label: 'Группы' },
-  { path: '/profile', label: 'Профиль' }
-]
-=======
   <v-navigation-drawer
     v-model="drawer"
     app
@@ -179,7 +146,6 @@
   }
   return false
 }
->>>>>>> 0ab59c97
 </script>
 
 <style scoped>
@@ -208,30 +174,10 @@
   transform: translateX(4px);
 }
 
-<<<<<<< HEAD
-.nav-link-active {
-  background-color: var(--color-background-mute);
-  color: var(--color-text-accent);
-  font-weight: 500;
-}
-
-.nav-link-exact-active {
-  background-color: var(--color-background-active, var(--color-border-hover));
-  color: var(--color-text-active, var(--color-text));
-  font-weight: 600;
-  border-left: 4px solid var(--color-accent, #007bff);
-}
-
-@media (max-width: 768px) {
-  .sidebar {
-    transform: translateX(-100%);
-  }
-=======
 .sidebar__menu-item.v-list-item--active {
   background: linear-gradient(135deg, rgba(25, 118, 210, 0.1) 0%, rgba(25, 118, 210, 0.05) 100%);
   border-left: 3px solid #1976d2;
 }
->>>>>>> 0ab59c97
 
 .sidebar__stats {
   background: rgba(25, 118, 210, 0.05);
