version: "3.9"
services:
  postgres:
    env_file:
      - .env.prod
    image: postgres:15-alpine
    container_name: fullstack_postgres_prod
    restart: always
    environment:
      POSTGRES_DB: ${DB_NAME}
      POSTGRES_USER: ${DB_USER}
      POSTGRES_PASSWORD: ${DB_PASSWORD}
    volumes:
      - postgres_data:/var/lib/postgresql/data
      - ./backup:/backup
    networks:
      - db-network
    healthcheck:
      test: ["CMD-SHELL", "pg_isready -U ${DB_USER} -d ${DB_NAME}"]
      interval: 30s
      timeout: 10s
      retries: 3
    deploy:
      resources:
        limits:
          memory: 512M

  redis:
    env_file:
      - .env.prod
    image: redis:7-alpine
    container_name: fullstack_redis_prod
    restart: always
    volumes:
      - redis_data:/data
    networks:
      - app-network
    healthcheck:
      test: ["CMD", "redis-cli", "ping"]
      interval: 30s
      timeout: 10s
      retries: 3

  backend:
    env_file:
      - .env.prod
    build:
      context: ./backend
      dockerfile: Dockerfile
    container_name: fullstack_backend_prod
    restart: always
    environment:
      - ENV=production
      - DATABASE_URL=postgresql+asyncpg://${DB_USER}:${DB_PASSWORD}@${DB_HOST}:${DB_PORT}/${DB_NAME}
      - REDIS_URL=redis://redis:6379/0
      - SECRET_KEY=${SECRET_KEY}
      - CORS_ORIGINS=${CORS_ORIGINS}
      - JWT_SECRET_KEY=${JWT_SECRET_KEY}
      - JWT_ALGORITHM=${JWT_ALGORITHM:-HS256}
      - ACCESS_TOKEN_EXPIRE_MINUTES=${ACCESS_TOKEN_EXPIRE_MINUTES:-15}
      - SERVER_IP=${SERVER_IP}
      - VK_ACCESS_TOKEN=${VK_ACCESS_TOKEN}
    expose:
      - "8000"
    volumes:
      - ./backend/logs:/app/logs
    depends_on:
      postgres:
        condition: service_healthy
      redis:
        condition: service_healthy
    networks:
      - app-network
      - db-network
    healthcheck:
      test: ["CMD", "curl", "-f", "http://localhost:8000/health"]
      interval: 30s
      timeout: 10s
      retries: 3
    deploy:
      resources:
        limits:
          memory: 512M

  arq-worker:
    env_file:
      - .env.prod
    build:
      context: ./backend
      dockerfile: Dockerfile
    container_name: fullstack_arq_worker_prod
    restart: always
    command: ["python", "-m", "app.workers.arq_worker"]
    environment:
      - ENV=production
      - DATABASE_URL=postgresql+asyncpg://${DB_USER}:${DB_PASSWORD}@${DB_HOST}:${DB_PORT}/${DB_NAME}
      - REDIS_URL=redis://redis:6379/0
      - SECRET_KEY=${SECRET_KEY}
      - CORS_ORIGINS=${CORS_ORIGINS}
      - JWT_SECRET_KEY=${JWT_SECRET_KEY}
      - JWT_ALGORITHM=${JWT_ALGORITHM:-HS256}
      - ACCESS_TOKEN_EXPIRE_MINUTES=${ACCESS_TOKEN_EXPIRE_MINUTES:-15}
      - SERVER_IP=${SERVER_IP}
      - VK_ACCESS_TOKEN=${VK_ACCESS_TOKEN}
    depends_on:
      postgres:
        condition: service_healthy
      redis:
        condition: service_healthy
    networks:
      - app-network
      - db-network
    deploy:
      resources:
        limits:
          memory: 512M

  frontend:
    env_file:
      - .env.prod
    build:
      context: ./frontend
      dockerfile: Dockerfile
      args:
        NEXT_PUBLIC_API_URL: https://${SERVER_IP}
<<<<<<< HEAD
=======
    image: fullstack-frontend:latest # Явно указываем image для frontend
>>>>>>> 34bcb96f
    container_name: fullstack_frontend_prod
    restart: always
    environment:
      - NODE_ENV=production
      - SERVER_IP=${SERVER_IP}
    expose:
      - "3000"
    depends_on:
      backend:
        condition: service_healthy
    networks:
      - app-network
    healthcheck:
      test:
        [
          "CMD",
          "wget",
          "--no-verbose",
          "--tries=1",
          "--spider",
          "http://172.19.0.5:3000",
        ]
      interval: 30s
      timeout: 10s
      retries: 3
    deploy:
      resources:
        limits:
          memory: 256M

  nginx:
    image: nginx:alpine
    container_name: fullstack_nginx
    restart: always
    ports:
      - "80:80"
      - "443:443"
    volumes:
      - ./nginx/nginx.prod.ip.conf:/etc/nginx/nginx.conf
      - ./nginx/ssl:/etc/nginx/ssl
      - ./nginx/logs:/var/log/nginx
    depends_on:
      frontend:
        condition: service_healthy
      backend:
        condition: service_healthy
    networks:
      - app-network
    healthcheck:
      test: ["CMD", "nginx", "-t"]
      interval: 30s
      timeout: 10s
      retries: 3

  backup:
    image: postgres:15-alpine
    container_name: fullstack_backup
    restart: "no"
    environment:
      PGPASSWORD: ${DB_PASSWORD}
    volumes:
      - ./backup:/backup
      - ./scripts/backup.sh:/backup.sh
    networks:
      - app-network
    depends_on:
      - postgres
    entrypoint: ["/bin/sh", "/backup.sh"]
    profiles:
      - backup

networks:
  app-network:
    driver: bridge
  db-network:
    driver: bridge
    internal: true

volumes:
  postgres_data:
    driver: local
  redis_data:
    driver: local<|MERGE_RESOLUTION|>--- conflicted
+++ resolved
@@ -123,10 +123,6 @@
       dockerfile: Dockerfile
       args:
         NEXT_PUBLIC_API_URL: https://${SERVER_IP}
-<<<<<<< HEAD
-=======
-    image: fullstack-frontend:latest # Явно указываем image для frontend
->>>>>>> 34bcb96f
     container_name: fullstack_frontend_prod
     restart: always
     environment:
