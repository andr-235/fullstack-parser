--- conflicted
+++ resolved
@@ -1,59 +1,59 @@
 services:
+  # PostgreSQL Database
   postgres:
     image: postgres:15-alpine
     container_name: fullstack_postgres_prod
-    restart: unless-stopped
+    restart: always
     environment:
-      POSTGRES_DB: ${DB_NAME:-vk_parser}
-      POSTGRES_USER: ${DB_USER:-postgres}
-      POSTGRES_PASSWORD: ${DB_PASSWORD:-postgres}
-    ports:
-      - "5432:5432"
+      POSTGRES_DB: ${DB_NAME}
+      POSTGRES_USER: ${DB_USER}
+      POSTGRES_PASSWORD: ${DB_PASSWORD}
     volumes:
       - postgres_data:/var/lib/postgresql/data
       - ./backup:/backup
     networks:
       - app-network
     healthcheck:
-      test: ["CMD-SHELL", "pg_isready -U postgres"]
-      interval: 10s
-      timeout: 5s
-      retries: 5
+      test: [ "CMD-SHELL", "pg_isready -U ${DB_USER} -d ${DB_NAME}" ]
+      interval: 30s
+      timeout: 10s
+      retries: 3
 
+  # Redis Cache
   redis:
     image: redis:7-alpine
     container_name: fullstack_redis_prod
-    restart: unless-stopped
-    ports:
-      - "6379:6379"
+    restart: always
     volumes:
       - redis_data:/data
     networks:
       - app-network
     healthcheck:
-      test: ["CMD", "redis-cli", "ping"]
-      interval: 10s
-      timeout: 5s
-      retries: 5
+      test: [ "CMD", "redis-cli", "ping" ]
+      interval: 30s
+      timeout: 10s
+      retries: 3
 
+  # FastAPI Backend
   backend:
-    build:
-      context: ./backend
-      dockerfile: Dockerfile
-      target: production
+    image: ${DOCKER_IMAGE_BACKEND}
     container_name: fullstack_backend_prod
-    restart: unless-stopped
+    restart: always
     environment:
       - ENV=production
-      - DATABASE_URL=postgresql+asyncpg://${DB_USER:-postgres}:${DB_PASSWORD:-postgres}@postgres:5432/${DB_NAME:-vk_parser}
+      - DATABASE_URL=postgresql://${DB_USER}:${DB_PASSWORD}@postgres:5432/${DB_NAME}
       - REDIS_URL=redis://redis:6379/0
-      - SECRET_KEY=${SECRET_KEY:-dev-secret-key-change-in-production}
-      - CORS_ORIGINS=http://localhost:3000
-      - VK_ACCESS_TOKEN=${VK_ACCESS_TOKEN:-your-vk-token}
-      - VK_API_VERSION=${VK_API_VERSION:-5.131}
-      - LOG_LEVEL=${LOG_LEVEL:-INFO}
-    ports:
-      - "8000:8000"
+      - SECRET_KEY=${SECRET_KEY}
+      - CORS_ORIGINS=${CORS_ORIGINS}
+      - JWT_SECRET_KEY=${JWT_SECRET_KEY}
+      - JWT_ALGORITHM=${JWT_ALGORITHM:-HS256}
+      - ACCESS_TOKEN_EXPIRE_MINUTES=${ACCESS_TOKEN_EXPIRE_MINUTES:-15}
+      - SERVER_IP=${SERVER_IP}
+      - VK_ACCESS_TOKEN=${VK_ACCESS_TOKEN}
+    expose:
+      - "8000"
+    volumes:
+      - ./backend/logs:/app/logs
     depends_on:
       postgres:
         condition: service_healthy
@@ -61,104 +61,70 @@
         condition: service_healthy
     networks:
       - app-network
-    volumes:
-      - ./backend/logs:/app/logs
     healthcheck:
-      test: ["CMD", "curl", "-f", "http://localhost:8000/health"]
+      test: [ "CMD", "curl", "-f", "http://localhost:8000/health" ]
       interval: 30s
       timeout: 10s
       retries: 3
 
+  # Next.js Frontend
   frontend:
     build:
       context: ./frontend
       dockerfile: Dockerfile
-<<<<<<< HEAD
       args:
         NEXT_PUBLIC_API_URL: https://${SERVER_IP}
     image: ${DOCKER_IMAGE_FRONTEND}
-=======
->>>>>>> 46893774
     container_name: fullstack_frontend_prod
-    restart: unless-stopped
+    restart: always
     environment:
       - NODE_ENV=production
-<<<<<<< HEAD
       - SERVER_IP=${SERVER_IP}
     expose:
       - "3000"
-=======
-      - HOSTNAME=0.0.0.0
-      - NEXT_PUBLIC_API_URL=http://backend:8000/api/v1
-      - NEXT_PUBLIC_APP_URL=http://localhost:3000
-    ports:
-      - "3000:3000"
->>>>>>> 46893774
     depends_on:
-      backend:
-        condition: service_started
-    healthcheck:
-      test: ["CMD", "wget", "--no-verbose", "--tries=1", "--spider", "http://localhost:3000"]
-      interval: 30s
-      timeout: 10s
-      retries: 5
-      start_period: 30s
-    networks:
-      - app-network
-
-  arq-worker:
-    build:
-      context: ./backend
-      dockerfile: Dockerfile
-      target: production
-    command: python -m arq app.workers.arq_worker.WorkerSettings
-    environment:
-      - ENV=production
-      - DATABASE_URL=postgresql+asyncpg://${DB_USER:-postgres}:${DB_PASSWORD:-postgres}@postgres:5432/${DB_NAME:-vk_parser}
-      - REDIS_URL=redis://redis:6379/0
-      - SECRET_KEY=${SECRET_KEY:-dev-secret-key-change-in-production}
-      - VK_ACCESS_TOKEN=${VK_ACCESS_TOKEN:-your-vk-token}
-      - VK_API_VERSION=${VK_API_VERSION:-5.131}
-      - LOG_LEVEL=${LOG_LEVEL:-INFO}
-    depends_on:
-      postgres:
-        condition: service_healthy
-      redis:
-        condition: service_healthy
-    restart: unless-stopped
-    networks:
-      - app-network
-
-  nginx:
-    image: nginx:alpine
-    container_name: fullstack_nginx
-    restart: unless-stopped
-    ports:
-      - "80:80"
-      - "443:443"
-    volumes:
-      - ./nginx/nginx.prod.ip.conf:/etc/nginx/nginx.conf:ro
-      - ./nginx/ssl:/etc/nginx/ssl
-      - ./nginx/logs:/var/log/nginx
-    depends_on:
-      frontend:
-        condition: service_started
       backend:
         condition: service_healthy
     networks:
       - app-network
     healthcheck:
-      test: ["CMD", "nginx", "-t"]
+      test: [ "CMD", "curl", "-f", "http://localhost:3000/api/health" ]
       interval: 30s
       timeout: 10s
       retries: 3
 
+  # Nginx Reverse Proxy
+  nginx:
+    image: nginx:alpine
+    container_name: fullstack_nginx
+    restart: always
+    ports:
+      - "80:80"
+      - "443:443"
+    volumes:
+      - ./nginx/nginx.prod.ip.conf:/etc/nginx/nginx.conf
+      - ./nginx/ssl:/etc/nginx/ssl
+      - ./nginx/logs:/var/log/nginx
+    depends_on:
+      frontend:
+        condition: service_healthy
+      backend:
+        condition: service_healthy
+    networks:
+      - app-network
+    healthcheck:
+      test: [ "CMD", "nginx", "-t" ]
+      interval: 30s
+      timeout: 10s
+      retries: 3
+
+  # Backup Service (optional)
   backup:
     image: postgres:15-alpine
     container_name: fullstack_backup
     restart: "no"
     environment:
-      PGPASSWORD: ${DB_PASSWORD:-postgres}
+      PGPASSWORD: ${DB_PASSWORD}
     volumes:
       - ./backup:/backup
       - ./scripts/backup.sh:/backup.sh
@@ -166,7 +132,7 @@
       - app-network
     depends_on:
       - postgres
-    entrypoint: ["/bin/sh", "/backup.sh"]
+    entrypoint: [ "/bin/sh", "/backup.sh" ]
     profiles:
       - backup
 
