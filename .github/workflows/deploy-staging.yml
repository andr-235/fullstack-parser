--- conflicted
+++ resolved
@@ -33,11 +33,7 @@
         uses: actions/checkout@v4.1.1
 
       - name: Deploy to Staging Server
-<<<<<<< HEAD
         uses: appleboy/ssh-action@v1
-=======
-        uses: appleboy/ssh-action@v0.1.10
->>>>>>> 40cad2fa
         with:
           host: ${{ secrets.STAGING_HOST }}
           username: ${{ secrets.STAGING_USER }}
