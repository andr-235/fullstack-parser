--- conflicted
+++ resolved
@@ -166,26 +166,18 @@
   lint-check:
     name: 🔍 Проверка линтеров
     runs-on: ubuntu-latest
-<<<<<<< HEAD
     timeout-minutes: 10
     if: github.event_name == 'push' && github.ref == 'refs/heads/main'
     permissions:
       contents: write
-=======
-    timeout-minutes: 5
-    if: github.event_name == 'push' && github.ref == 'refs/heads/main'
->>>>>>> 3b13c68c
     strategy:
       matrix:
         component: [backend, frontend]
     steps:
       - name: ⬇️ Checkout code
         uses: actions/checkout@v4
-<<<<<<< HEAD
         with:
           token: ${{ secrets.GITHUB_TOKEN }}
-=======
->>>>>>> 3b13c68c
       - name: 🐍 Setup Python (Backend)
         if: matrix.component == 'backend'
         uses: actions/setup-python@v4
@@ -201,7 +193,6 @@
             poetry-
       - name: 🐍 Install Poetry (Backend)
         if: matrix.component == 'backend'
-<<<<<<< HEAD
         run: |
           curl -sSL https://install.python-poetry.org | python3 -
           export PATH="$HOME/.local/bin:$PATH"
@@ -305,46 +296,6 @@
             git push origin HEAD:main
             echo "✅ Изменения закоммичены и запушены"
           fi
-=======
-        run: |
-          curl -sSL https://install.python-poetry.org | python3 -
-          export PATH="$HOME/.local/bin:$PATH"
-          poetry --version
-      - name: 🐍 Poetry install & линтинг (Backend)
-        if: matrix.component == 'backend'
-        working-directory: ./backend
-        run: |
-          export PATH="$HOME/.local/bin:$PATH"
-          poetry install --no-interaction
-          poetry run ruff check .
-          poetry run black --check .
-          poetry run isort --check-only .
-      - name: 🟢 Setup Node.js (Frontend)
-        if: matrix.component == 'frontend'
-        uses: actions/setup-node@v4
-        with:
-          node-version: 20
-      - name: 📦 Кэш pnpm store (Frontend)
-        if: matrix.component == 'frontend'
-        uses: actions/cache@v4
-        with:
-          path: ~/.pnpm-store
-          key: pnpm-store-${{ hashFiles('frontend/pnpm-lock.yaml') }}
-          restore-keys: |
-            pnpm-store-
-      - name: 🟢 Install pnpm (Frontend)
-        if: matrix.component == 'frontend'
-        run: |
-          npm install -g pnpm@10.12.4
-          pnpm --version
-      - name: 🟢 pnpm install & TypeScript линтинг (Frontend)
-        if: matrix.component == 'frontend'
-        working-directory: ./frontend
-        run: |
-          pnpm install --frozen-lockfile
-          pnpm lint
-          pnpm type-check
->>>>>>> 3b13c68c
 
           # Теперь проверяем линтеры после исправлений
           echo "🔍 Проверка линтеров после автоисправлений..."
