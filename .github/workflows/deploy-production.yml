--- conflicted
+++ resolved
@@ -69,8 +69,6 @@
 
       - name: 🏗️ Build and push backend image
         uses: docker/build-push-action@v5
-<<<<<<< HEAD
-=======
         with:
           context: ./backend
           push: true
@@ -80,13 +78,9 @@
 
       - name: 🏗️ Build and push arq-worker image
         uses: docker/build-push-action@v5
->>>>>>> c825207f
         with:
           context: ./backend
           push: true
-<<<<<<< HEAD
-          tags: ${{ env.REGISTRY }}/${{ env.IMAGE_NAME_BACKEND }}:${{ github.sha }}
-=======
           tags: |
             ${{ env.REGISTRY }}/${{ env.IMAGE_NAME_ARQ_WORKER }}:latest
             ${{ env.REGISTRY }}/${{ env.IMAGE_NAME_ARQ_WORKER }}:${{ github.sha }}
@@ -95,22 +89,17 @@
         working-directory: ./frontend
         run: |
           echo "NEXT_PUBLIC_API_URL=${{ secrets.NEXT_PUBLIC_API_URL }}" >> .env.local
->>>>>>> c825207f
 
       - name: 🏗️ Build and push frontend image
         uses: docker/build-push-action@v5
         with:
           context: ./frontend
           push: true
-<<<<<<< HEAD
-          tags: ${{ env.REGISTRY }}/${{ env.IMAGE_NAME_FRONTEND }}:${{ github.sha }}
-=======
           build-args: |
             NEXT_PUBLIC_API_URL=${{ secrets.NEXT_PUBLIC_API_URL }}
           tags: |
             ${{ env.REGISTRY }}/${{ env.IMAGE_NAME_FRONTEND }}:latest
             ${{ env.REGISTRY }}/${{ env.IMAGE_NAME_FRONTEND }}:${{ github.sha }}
->>>>>>> c825207f
 
   deploy:
     name: Deploy to Production Server
@@ -138,11 +127,7 @@
           username: ${{ secrets.PRODUCTION_USER }}
           key: ${{ secrets.PRODUCTION_SSH_KEY }}
           script: |
-<<<<<<< HEAD
-            cd /srv/app && docker-compose pull && docker-compose up -d --build
-=======
             cd ${{ secrets.PRODUCTION_APP_DIR }} && docker-compose -f docker-compose.prod.ip.yml pull && docker-compose -f docker-compose.prod.ip.yml up -d --build
->>>>>>> c825207f
 
       - name: Healthcheck backend
         uses: appleboy/ssh-action@v1
